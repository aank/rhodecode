--- conflicted
+++ resolved
@@ -50,18 +50,6 @@
   anonymous, permissions settings. As well as edit more advanced options on 
   users and repositories
   
-Note
-----
-
-RhodeCode when running without the celery it's running all it's task in sync
-mode, for first few times when visiting summary page You can notice few
-slow downs, this is due the statistics building it's cache. After all changesets
-are parsed it'll take the stats from cache and run much faster. Each summary
-page display parse at most 250 changesets in order to not stress the cpu, so
-the full stats are going to be loaded after total_number_of_changesets/250
-summary page visits.
-
-
     
 Setting up Whoosh full text search
 ----------------------------------
@@ -92,14 +80,6 @@
  
  /path/to/python/bin/paster /path/to/rhodecode/production.ini --repo-location=<location for repos> 
   
-<<<<<<< HEAD
-When using incremental mode whoosh will check last modification date of each file
-and add it to reindex if newer file is available. Also indexing daemon checks
-for removed files and removes them from index. Sometime You might want to rebuild
-index from scratch, in admin panel You can check `build from scratch` flag
-and in standalone daemon You can pass `full` instead on incremental to build
-remove previous index and build new one.
-=======
 When using incremental(default) mode whoosh will check last modification date 
 of each file and add it to reindex if newer file is available. Also indexing 
 daemon checks for removed files and removes them from index. 
@@ -176,7 +156,6 @@
 In order to make start using celery run::
  paster celeryd <configfile.ini>
 
->>>>>>> 9cc4102b
 
 Nginx virtual host example
 --------------------------
