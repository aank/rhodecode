--- conflicted
+++ resolved
@@ -22,15 +22,12 @@
 changelog controller for pylons
 @author: marcink
 """
-<<<<<<< HEAD
 
-=======
 try:
     import json
 except ImportError:
     #python 2.5 compatibility
     import simplejson as json
->>>>>>> addb708d
 from mercurial.graphmod import colored, CHANGESET, revisions as graph_rev
 from pylons import request, session, tmpl_context as c
 from rhodecode.lib.auth import LoginRequired, HasRepoPermissionAnyDecorator
@@ -39,12 +36,6 @@
 from webhelpers.paginate import Page
 import logging
 log = logging.getLogger(__name__)
-
-try:
-    import json
-except ImportError:
-    #python 2.5 compatibility
-    import simplejson as json
 
 class ChangelogController(BaseController):
     
