--- conflicted
+++ resolved
@@ -242,14 +242,9 @@
                         .filter(UserEmailMap.user == c.user).all()
         c.user_ip_map = UserIpMap.query()\
                         .filter(UserIpMap.user == c.user).all()
-<<<<<<< HEAD
-        user_model = UserModel()
+        umodel = UserModel()
         c.extern_type = c.user.extern_type
         c.extern_name = c.user.extern_name
-=======
-        umodel = UserModel()
-        c.ldap_dn = c.user.ldap_dn
->>>>>>> 46b63ebe
         defaults = c.user.get_dict()
         defaults.update({
          'create_repo_perm': umodel.has_perm(c.user, 'hg.create.repository'),
