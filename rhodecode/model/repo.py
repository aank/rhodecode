--- conflicted
+++ resolved
@@ -42,10 +42,7 @@
     RhodeCodeSetting, RepositoryField
 from rhodecode.lib import helpers as h
 from rhodecode.lib.auth import HasRepoPermissionAny
-<<<<<<< HEAD
-=======
 from rhodecode.lib.exceptions import AttachedForksError
->>>>>>> aa3ce04b
 
 log = logging.getLogger(__name__)
 
