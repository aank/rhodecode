# -*- coding: utf-8 -*-
"""
    rhodecode.model.user_group
    ~~~~~~~~~~~~~~~~~~~~~~~~~~

    users groups model for RhodeCode

    :created_on: Jan 25, 2011
    :author: marcink
    :copyright: (C) 2009-2011 Marcin Kuzminski <marcin@python-works.com>
    :license: GPLv3, see COPYING for more details.
"""
# This program is free software: you can redistribute it and/or modify
# it under the terms of the GNU General Public License as published by
# the Free Software Foundation, either version 3 of the License, or
# (at your option) any later version.
#
# This program is distributed in the hope that it will be useful,
# but WITHOUT ANY WARRANTY; without even the implied warranty of
# MERCHANTABILITY or FITNESS FOR A PARTICULAR PURPOSE.  See the
# GNU General Public License for more details.
#
# You should have received a copy of the GNU General Public License
# along with this program.  If not, see <http://www.gnu.org/licenses/>.

import os
import logging
import traceback
import shutil

from pylons.i18n.translation import _

from vcs.utils.lazy import LazyProperty

from rhodecode.model import BaseModel
from rhodecode.model.caching_query import FromCache
from rhodecode.model.db import Group, RhodeCodeUi

log = logging.getLogger( __name__ )


class ReposGroupModel( BaseModel ):

    @LazyProperty
    def repos_path( self ):
        """
        Get's the repositories root path from database
        """

        q = RhodeCodeUi.get_by_key( '/' ).one()
        return q.ui_value

<<<<<<< HEAD
    def __create_group(self, group_name):
=======
    def __create_group( self, group_name, parent_id ):
>>>>>>> edb21f8e
        """
        makes repositories group on filesystem

        :param repo_name:
        :param parent_id:
        """

<<<<<<< HEAD
        create_path = os.path.join(self.repos_path, group_name)
        log.debug('creating new group in %s', create_path)
=======
        if parent_id:
            paths = Group.get( parent_id ).full_path.split( Group.url_sep() )
            parent_path = os.sep.join( paths )
        else:
            parent_path = ''

        create_path = os.path.join( self.repos_path, parent_path, group_name )
        log.debug( 'creating new group in %s', create_path )
>>>>>>> edb21f8e

        if os.path.isdir( create_path ):
            raise Exception( 'That directory already exists !' )

<<<<<<< HEAD
        os.makedirs(create_path)

    def __rename_group(self, old, new):
=======

        os.makedirs( create_path )


    def __rename_group( self, old, old_parent_id, new, new_parent_id ):
>>>>>>> edb21f8e
        """
        Renames a group on filesystem
        
        :param group_name:
        """
<<<<<<< HEAD

        if old == new:
            log.debug('skipping group rename')
            return

        log.debug('renaming repos group from %s to %s', old, new)


        old_path = os.path.join(self.repos_path, old)
        new_path = os.path.join(self.repos_path, new)
=======
        log.debug( 'renaming repos group from %s to %s', old, new )

        if new_parent_id:
            paths = Group.get( new_parent_id ).full_path.split( Group.url_sep() )
            new_parent_path = os.sep.join( paths )
        else:
            new_parent_path = ''

        if old_parent_id:
            paths = Group.get( old_parent_id ).full_path.split( Group.url_sep() )
            old_parent_path = os.sep.join( paths )
        else:
            old_parent_path = ''

        old_path = os.path.join( self.repos_path, old_parent_path, old )
        new_path = os.path.join( self.repos_path, new_parent_path, new )
>>>>>>> edb21f8e

        log.debug( 'renaming repos paths from %s to %s', old_path, new_path )

        if os.path.isdir( new_path ):
            raise Exception( 'Was trying to rename to already '
                            'existing dir %s' % new_path )
        shutil.move( old_path, new_path )

    def __delete_group( self, group ):
        """
        Deletes a group from a filesystem
        
        :param group: instance of group from database
        """
        paths = group.full_path.split( Group.url_sep() )
        paths = os.sep.join( paths )

<<<<<<< HEAD
        rm_path = os.path.join(self.repos_path, paths)
        if os.path.isdir(rm_path):
            # delete only if that path really exists
            os.rmdir(rm_path)
=======
        rm_path = os.path.join( self.repos_path, paths )
        os.rmdir( rm_path )
>>>>>>> edb21f8e

    def create( self, form_data ):
        try:
            new_repos_group = Group()
            new_repos_group.group_description = form_data['group_description']
            new_repos_group.parent_group = Group.get(form_data['group_parent_id'])
            new_repos_group.group_name = new_repos_group.get_new_name(form_data['group_name'])

            self.sa.add( new_repos_group )

<<<<<<< HEAD
            self.__create_group(new_repos_group.group_name)
=======
            self.__create_group( form_data['group_name'],
                                form_data['group_parent_id'] )
>>>>>>> edb21f8e

            self.sa.commit()
            return new_repos_group
        except:
            log.error( traceback.format_exc() )
            self.sa.rollback()
            raise

    def update( self, repos_group_id, form_data ):

        try:
<<<<<<< HEAD
            repos_group = Group.get(repos_group_id)
            old_path = repos_group.full_path
=======
            repos_group = Group.get( repos_group_id )
            old_name = repos_group.group_name
            old_parent_id = repos_group.group_parent_id
>>>>>>> edb21f8e

            #change properties
            repos_group.group_description = form_data['group_description']
            repos_group.parent_group = Group.get(form_data['group_parent_id'])
            repos_group.group_name = repos_group.get_new_name(form_data['group_name'])

            new_path = repos_group.full_path

            self.sa.add( repos_group )

<<<<<<< HEAD
            self.__rename_group(old_path, new_path)

            # we need to get all repositories from this new group and 
            # rename them accordingly to new group path
            for r in repos_group.repositories:
                r.repo_name = r.get_new_name(r.just_name)
                self.sa.add(r)
=======
            if old_name != form_data['group_name'] or ( old_parent_id !=
                                                form_data['group_parent_id'] ):
                self.__rename_group( old = old_name, old_parent_id = old_parent_id,
                                    new = form_data['group_name'],
                                    new_parent_id = form_data['group_parent_id'] )
>>>>>>> edb21f8e

            self.sa.commit()
            return repos_group
        except:
            log.error( traceback.format_exc() )
            self.sa.rollback()
            raise

    def delete( self, users_group_id ):
        try:
            users_group = Group.get( users_group_id )
            self.sa.delete( users_group )
            self.__delete_group( users_group )
            self.sa.commit()
        except:
            log.error( traceback.format_exc() )
            self.sa.rollback()
            raise<|MERGE_RESOLUTION|>--- conflicted
+++ resolved
@@ -50,11 +50,7 @@
         q = RhodeCodeUi.get_by_key( '/' ).one()
         return q.ui_value
 
-<<<<<<< HEAD
-    def __create_group(self, group_name):
-=======
     def __create_group( self, group_name, parent_id ):
->>>>>>> edb21f8e
         """
         makes repositories group on filesystem
 
@@ -62,10 +58,6 @@
         :param parent_id:
         """
 
-<<<<<<< HEAD
-        create_path = os.path.join(self.repos_path, group_name)
-        log.debug('creating new group in %s', create_path)
-=======
         if parent_id:
             paths = Group.get( parent_id ).full_path.split( Group.url_sep() )
             parent_path = os.sep.join( paths )
@@ -74,39 +66,20 @@
 
         create_path = os.path.join( self.repos_path, parent_path, group_name )
         log.debug( 'creating new group in %s', create_path )
->>>>>>> edb21f8e
 
         if os.path.isdir( create_path ):
             raise Exception( 'That directory already exists !' )
 
-<<<<<<< HEAD
-        os.makedirs(create_path)
-
-    def __rename_group(self, old, new):
-=======
 
         os.makedirs( create_path )
 
 
     def __rename_group( self, old, old_parent_id, new, new_parent_id ):
->>>>>>> edb21f8e
         """
         Renames a group on filesystem
         
         :param group_name:
         """
-<<<<<<< HEAD
-
-        if old == new:
-            log.debug('skipping group rename')
-            return
-
-        log.debug('renaming repos group from %s to %s', old, new)
-
-
-        old_path = os.path.join(self.repos_path, old)
-        new_path = os.path.join(self.repos_path, new)
-=======
         log.debug( 'renaming repos group from %s to %s', old, new )
 
         if new_parent_id:
@@ -123,7 +96,6 @@
 
         old_path = os.path.join( self.repos_path, old_parent_path, old )
         new_path = os.path.join( self.repos_path, new_parent_path, new )
->>>>>>> edb21f8e
 
         log.debug( 'renaming repos paths from %s to %s', old_path, new_path )
 
@@ -141,31 +113,21 @@
         paths = group.full_path.split( Group.url_sep() )
         paths = os.sep.join( paths )
 
-<<<<<<< HEAD
-        rm_path = os.path.join(self.repos_path, paths)
-        if os.path.isdir(rm_path):
-            # delete only if that path really exists
-            os.rmdir(rm_path)
-=======
         rm_path = os.path.join( self.repos_path, paths )
         os.rmdir( rm_path )
->>>>>>> edb21f8e
 
     def create( self, form_data ):
         try:
             new_repos_group = Group()
-            new_repos_group.group_description = form_data['group_description']
-            new_repos_group.parent_group = Group.get(form_data['group_parent_id'])
-            new_repos_group.group_name = new_repos_group.get_new_name(form_data['group_name'])
+            new_repos_group.group_name = form_data['group_name']
+            new_repos_group.group_description = \
+                form_data['group_description']
+            new_repos_group.group_parent_id = form_data['group_parent_id']
 
             self.sa.add( new_repos_group )
 
-<<<<<<< HEAD
-            self.__create_group(new_repos_group.group_name)
-=======
             self.__create_group( form_data['group_name'],
                                 form_data['group_parent_id'] )
->>>>>>> edb21f8e
 
             self.sa.commit()
             return new_repos_group
@@ -177,42 +139,24 @@
     def update( self, repos_group_id, form_data ):
 
         try:
-<<<<<<< HEAD
-            repos_group = Group.get(repos_group_id)
-            old_path = repos_group.full_path
-=======
             repos_group = Group.get( repos_group_id )
             old_name = repos_group.group_name
             old_parent_id = repos_group.group_parent_id
->>>>>>> edb21f8e
 
-            #change properties
-            repos_group.group_description = form_data['group_description']
-            repos_group.parent_group = Group.get(form_data['group_parent_id'])
-            repos_group.group_name = repos_group.get_new_name(form_data['group_name'])
-
-            new_path = repos_group.full_path
+            repos_group.group_name = form_data['group_name']
+            repos_group.group_description = \
+                form_data['group_description']
+            repos_group.group_parent_id = form_data['group_parent_id']
 
             self.sa.add( repos_group )
 
-<<<<<<< HEAD
-            self.__rename_group(old_path, new_path)
-
-            # we need to get all repositories from this new group and 
-            # rename them accordingly to new group path
-            for r in repos_group.repositories:
-                r.repo_name = r.get_new_name(r.just_name)
-                self.sa.add(r)
-=======
             if old_name != form_data['group_name'] or ( old_parent_id !=
                                                 form_data['group_parent_id'] ):
                 self.__rename_group( old = old_name, old_parent_id = old_parent_id,
                                     new = form_data['group_name'],
                                     new_parent_id = form_data['group_parent_id'] )
->>>>>>> edb21f8e
 
             self.sa.commit()
-            return repos_group
         except:
             log.error( traceback.format_exc() )
             self.sa.rollback()
