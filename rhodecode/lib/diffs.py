# -*- coding: utf-8 -*-
"""
    rhodecode.lib.diffs
    ~~~~~~~~~~~~~~~~~~~

    Set of diffing helpers, previously part of vcs


    :created_on: Dec 4, 2011
    :author: marcink
    :copyright: (C) 2010-2012 Marcin Kuzminski <marcin@python-works.com>
    :original copyright: 2007-2008 by Armin Ronacher
    :license: GPLv3, see COPYING for more details.
"""
# This program is free software: you can redistribute it and/or modify
# it under the terms of the GNU General Public License as published by
# the Free Software Foundation, either version 3 of the License, or
# (at your option) any later version.
#
# This program is distributed in the hope that it will be useful,
# but WITHOUT ANY WARRANTY; without even the implied warranty of
# MERCHANTABILITY or FITNESS FOR A PARTICULAR PURPOSE.  See the
# GNU General Public License for more details.
#
# You should have received a copy of the GNU General Public License
# along with this program.  If not, see <http://www.gnu.org/licenses/>.

import re
import io
import difflib
import markupsafe

from itertools import tee, imap

from mercurial import patch
from mercurial.mdiff import diffopts
from mercurial.bundlerepo import bundlerepository
from mercurial import localrepo

from pylons.i18n.translation import _

from rhodecode.lib.vcs.exceptions import VCSError
from rhodecode.lib.vcs.nodes import FileNode, SubModuleNode
from rhodecode.lib.helpers import escape
from rhodecode.lib.utils import EmptyChangeset, make_ui


def wrap_to_table(str_):
    return '''<table class="code-difftable">
                <tr class="line no-comment">
                <td class="lineno new"></td>
                <td class="code no-comment"><pre>%s</pre></td>
                </tr>
              </table>''' % str_


def wrapped_diff(filenode_old, filenode_new, cut_off_limit=None,
                ignore_whitespace=True, line_context=3,
                enable_comments=False):
    """
    returns a wrapped diff into a table, checks for cut_off_limit and presents
    proper message
    """

    if filenode_old is None:
        filenode_old = FileNode(filenode_new.path, '', EmptyChangeset())

    if filenode_old.is_binary or filenode_new.is_binary:
        diff = wrap_to_table(_('binary file'))
        stats = (0, 0)
        size = 0

    elif cut_off_limit != -1 and (cut_off_limit is None or
    (filenode_old.size < cut_off_limit and filenode_new.size < cut_off_limit)):

        f_gitdiff = get_gitdiff(filenode_old, filenode_new,
                                ignore_whitespace=ignore_whitespace,
                                context=line_context)
        diff_processor = DiffProcessor(f_gitdiff, format='gitdiff')

        diff = diff_processor.as_html(enable_comments=enable_comments)
        stats = diff_processor.stat()
        size = len(diff or '')
    else:
        diff = wrap_to_table(_('Changeset was too big and was cut off, use '
                               'diff menu to display this diff'))
        stats = (0, 0)
        size = 0
    if not diff:
        submodules = filter(lambda o: isinstance(o, SubModuleNode),
                            [filenode_new, filenode_old])
        if submodules:
            diff = wrap_to_table(escape('Submodule %r' % submodules[0]))
        else:
            diff = wrap_to_table(_('No changes detected'))

    cs1 = filenode_old.changeset.raw_id
    cs2 = filenode_new.changeset.raw_id

    return size, cs1, cs2, diff, stats


def get_gitdiff(filenode_old, filenode_new, ignore_whitespace=True, context=3):
    """
    Returns git style diff between given ``filenode_old`` and ``filenode_new``.

    :param ignore_whitespace: ignore whitespaces in diff
    """
    # make sure we pass in default context
    context = context or 3
    submodules = filter(lambda o: isinstance(o, SubModuleNode),
                        [filenode_new, filenode_old])
    if submodules:
        return ''

    for filenode in (filenode_old, filenode_new):
        if not isinstance(filenode, FileNode):
            raise VCSError("Given object should be FileNode object, not %s"
                % filenode.__class__)

    repo = filenode_new.changeset.repository
    old_raw_id = getattr(filenode_old.changeset, 'raw_id', repo.EMPTY_CHANGESET)
    new_raw_id = getattr(filenode_new.changeset, 'raw_id', repo.EMPTY_CHANGESET)

    vcs_gitdiff = repo.get_diff(old_raw_id, new_raw_id, filenode_new.path,
                                 ignore_whitespace, context)
    return vcs_gitdiff


class DiffProcessor(object):
    """
    Give it a unified diff and it returns a list of the files that were
    mentioned in the diff together with a dict of meta information that
    can be used to render it in a HTML template.
    """
    _chunk_re = re.compile(r'@@ -(\d+)(?:,(\d+))? \+(\d+)(?:,(\d+))? @@(.*)')

    def __init__(self, diff, differ='diff', format='udiff'):
        """
        :param diff:   a text in diff format or generator
        :param format: format of diff passed, `udiff` or `gitdiff`
        """
        if isinstance(diff, basestring):
            diff = [diff]

        self.__udiff = diff
        self.__format = format
        self.adds = 0
        self.removes = 0

        if isinstance(self.__udiff, basestring):
            self.lines = iter(self.__udiff.splitlines(1))

        elif self.__format == 'gitdiff':
            udiff_copy = self.copy_iterator()
            self.lines = imap(self.escaper, self._parse_gitdiff(udiff_copy))
        else:
            udiff_copy = self.copy_iterator()
            self.lines = imap(self.escaper, udiff_copy)

        # Select a differ.
        if differ == 'difflib':
            self.differ = self._highlight_line_difflib
        else:
            self.differ = self._highlight_line_udiff

    def escaper(self, string):
        return markupsafe.escape(string)

    def copy_iterator(self):
        """
        make a fresh copy of generator, we should not iterate thru
        an original as it's needed for repeating operations on
        this instance of DiffProcessor
        """
        self.__udiff, iterator_copy = tee(self.__udiff)
        return iterator_copy

    def _extract_rev(self, line1, line2):
        """
        Extract the operation (A/M/D), filename and revision hint from a line.
        """

        try:
            if line1.startswith('--- ') and line2.startswith('+++ '):
                l1 = line1[4:].split(None, 1)
                old_filename = (l1[0].replace('a/', '', 1)
                                if len(l1) >= 1 else None)
                old_rev = l1[1] if len(l1) == 2 else 'old'

                l2 = line2[4:].split(None, 1)
                new_filename = (l2[0].replace('b/', '', 1)
                                if len(l1) >= 1 else None)
                new_rev = l2[1] if len(l2) == 2 else 'new'

                filename = (old_filename
                            if old_filename != '/dev/null' else new_filename)

                operation = 'D' if new_filename == '/dev/null' else None
                if not operation:
                    operation = 'M' if old_filename != '/dev/null' else 'A'

                return operation, filename, new_rev, old_rev
        except (ValueError, IndexError):
            pass

        return None, None, None, None

    def _parse_gitdiff(self, diffiterator):
        def line_decoder(l):
            if l.startswith('+') and not l.startswith('+++'):
                self.adds += 1
            elif l.startswith('-') and not l.startswith('---'):
                self.removes += 1
            return l.decode('utf8', 'replace')

        output = list(diffiterator)
        size = len(output)

        if size == 2:
            l = []
            l.extend([output[0]])
            l.extend(output[1].splitlines(1))
            return map(line_decoder, l)
        elif size == 1:
            return  map(line_decoder, output[0].splitlines(1))
        elif size == 0:
            return []

        raise Exception('wrong size of diff %s' % size)

    def _highlight_line_difflib(self, line, next_):
        """
        Highlight inline changes in both lines.
        """

        if line['action'] == 'del':
            old, new = line, next_
        else:
            old, new = next_, line

        oldwords = re.split(r'(\W)', old['line'])
        newwords = re.split(r'(\W)', new['line'])

        sequence = difflib.SequenceMatcher(None, oldwords, newwords)

        oldfragments, newfragments = [], []
        for tag, i1, i2, j1, j2 in sequence.get_opcodes():
            oldfrag = ''.join(oldwords[i1:i2])
            newfrag = ''.join(newwords[j1:j2])
            if tag != 'equal':
                if oldfrag:
                    oldfrag = '<del>%s</del>' % oldfrag
                if newfrag:
                    newfrag = '<ins>%s</ins>' % newfrag
            oldfragments.append(oldfrag)
            newfragments.append(newfrag)

        old['line'] = "".join(oldfragments)
        new['line'] = "".join(newfragments)

    def _highlight_line_udiff(self, line, next_):
        """
        Highlight inline changes in both lines.
        """
        start = 0
        limit = min(len(line['line']), len(next_['line']))
        while start < limit and line['line'][start] == next_['line'][start]:
            start += 1
        end = -1
        limit -= start
        while -end <= limit and line['line'][end] == next_['line'][end]:
            end -= 1
        end += 1
        if start or end:
            def do(l):
                last = end + len(l['line'])
                if l['action'] == 'add':
                    tag = 'ins'
                else:
                    tag = 'del'
                l['line'] = '%s<%s>%s</%s>%s' % (
                    l['line'][:start],
                    tag,
                    l['line'][start:last],
                    tag,
                    l['line'][last:]
                )

            do(line)
            do(next_)

    def _parse_udiff(self):
        """
        Parse the diff an return data for the template.
        """
        lineiter = self.lines
        files = []
        try:
            line = lineiter.next()
<<<<<<< HEAD
            # skip first context
            skipfirst = True

=======
>>>>>>> 3c6079b6
            while 1:
                # continue until we found the old file
                if not line.startswith('--- '):
                    line = lineiter.next()
                    continue

                chunks = []
                stats = [0, 0]
                operation, filename, old_rev, new_rev = \
                    self._extract_rev(line, lineiter.next())
                files.append({
                    'filename':         filename,
                    'old_revision':     old_rev,
                    'new_revision':     new_rev,
                    'chunks':           chunks,
                    'operation':        operation,
                    'stats':            stats,
                })

                line = lineiter.next()
                while line:

                    match = self._chunk_re.match(line)
                    if not match:
                        break

                    lines = []
                    chunks.append(lines)

                    old_line, old_end, new_line, new_end = \
                        [int(x or 1) for x in match.groups()[:-1]]
                    old_line -= 1
                    new_line -= 1
                    gr = match.groups()
                    context = len(gr) == 5
                    old_end += old_line
                    new_end += new_line

                    if context:
                        # skip context only if it's first line
                        if int(gr[0]) > 1:
                            lines.append({
                                'old_lineno': '...',
                                'new_lineno': '...',
                                'action':     'context',
                                'line':       line,
                            })

                    line = lineiter.next()

                    while old_line < old_end or new_line < new_end:
                        if line:
                            command, line = line[0], line[1:]
                        else:
                            command = ' '
                        affects_old = affects_new = False

                        # ignore those if we don't expect them
                        if command in '#@':
                            continue
                        elif command == '+':
                            affects_new = True
                            action = 'add'
                            stats[0] += 1
                        elif command == '-':
                            affects_old = True
                            action = 'del'
                            stats[1] += 1
                        else:
                            affects_old = affects_new = True
                            action = 'unmod'

                        if line.find('No newline at end of file') != -1:
                            lines.append({
                                'old_lineno':   '...',
                                'new_lineno':   '...',
                                'action':       'context',
                                'line':         line
                            })

                        else:
                            old_line += affects_old
                            new_line += affects_new
                            lines.append({
                                'old_lineno':   affects_old and old_line or '',
                                'new_lineno':   affects_new and new_line or '',
                                'action':       action,
                                'line':         line
                            })

                        line = lineiter.next()
        except StopIteration:
            pass

        # highlight inline changes
        for diff_data in files:
            for chunk in diff_data['chunks']:
                lineiter = iter(chunk)
                try:
                    while 1:
                        line = lineiter.next()
                        if line['action'] != 'unmod':
                            nextline = lineiter.next()
                            if nextline['action'] in ['unmod', 'context'] or \
                               nextline['action'] == line['action']:
                                continue
                            self.differ(line, nextline)
                except StopIteration:
                    pass
        return files

    def prepare(self):
        """
        Prepare the passed udiff for HTML rendering. It'l return a list
        of dicts
        """
        return self._parse_udiff()

    def _safe_id(self, idstring):
        """Make a string safe for including in an id attribute.

        The HTML spec says that id attributes 'must begin with
        a letter ([A-Za-z]) and may be followed by any number
        of letters, digits ([0-9]), hyphens ("-"), underscores
        ("_"), colons (":"), and periods (".")'. These regexps
        are slightly over-zealous, in that they remove colons
        and periods unnecessarily.

        Whitespace is transformed into underscores, and then
        anything which is not a hyphen or a character that
        matches \w (alphanumerics and underscore) is removed.

        """
        # Transform all whitespace to underscore
        idstring = re.sub(r'\s', "_", '%s' % idstring)
        # Remove everything that is not a hyphen or a member of \w
        idstring = re.sub(r'(?!-)\W', "", idstring).lower()
        return idstring

    def raw_diff(self):
        """
        Returns raw string as udiff
        """
        udiff_copy = self.copy_iterator()
        if self.__format == 'gitdiff':
            udiff_copy = self._parse_gitdiff(udiff_copy)
        return u''.join(udiff_copy)

    def as_html(self, table_class='code-difftable', line_class='line',
                new_lineno_class='lineno old', old_lineno_class='lineno new',
                code_class='code', enable_comments=False, diff_lines=None):
        """
        Return given diff as html table with customized css classes
        """
        def _link_to_if(condition, label, url):
            """
            Generates a link if condition is meet or just the label if not.
            """

            if condition:
                return '''<a href="%(url)s">%(label)s</a>''' % {
                    'url': url,
                    'label': label
                }
            else:
                return label
        if diff_lines is None:
            diff_lines = self.prepare()
        _html_empty = True
        _html = []
        _html.append('''<table class="%(table_class)s">\n''' % {
            'table_class': table_class
        })
        for diff in diff_lines:
            for line in diff['chunks']:
                _html_empty = False
                for change in line:
                    _html.append('''<tr class="%(lc)s %(action)s">\n''' % {
                        'lc': line_class,
                        'action': change['action']
                    })
                    anchor_old_id = ''
                    anchor_new_id = ''
                    anchor_old = "%(filename)s_o%(oldline_no)s" % {
                        'filename': self._safe_id(diff['filename']),
                        'oldline_no': change['old_lineno']
                    }
                    anchor_new = "%(filename)s_n%(oldline_no)s" % {
                        'filename': self._safe_id(diff['filename']),
                        'oldline_no': change['new_lineno']
                    }
                    cond_old = (change['old_lineno'] != '...' and
                                change['old_lineno'])
                    cond_new = (change['new_lineno'] != '...' and
                                change['new_lineno'])
                    if cond_old:
                        anchor_old_id = 'id="%s"' % anchor_old
                    if cond_new:
                        anchor_new_id = 'id="%s"' % anchor_new
                    ###########################################################
                    # OLD LINE NUMBER
                    ###########################################################
                    _html.append('''\t<td %(a_id)s class="%(olc)s">''' % {
                        'a_id': anchor_old_id,
                        'olc': old_lineno_class
                    })

                    _html.append('''%(link)s''' % {
                        'link': _link_to_if(True, change['old_lineno'],
                                            '#%s' % anchor_old)
                    })
                    _html.append('''</td>\n''')
                    ###########################################################
                    # NEW LINE NUMBER
                    ###########################################################

                    _html.append('''\t<td %(a_id)s class="%(nlc)s">''' % {
                        'a_id': anchor_new_id,
                        'nlc': new_lineno_class
                    })

                    _html.append('''%(link)s''' % {
                        'link': _link_to_if(True, change['new_lineno'],
                                            '#%s' % anchor_new)
                    })
                    _html.append('''</td>\n''')
                    ###########################################################
                    # CODE
                    ###########################################################
                    comments = '' if enable_comments else 'no-comment'
                    _html.append('''\t<td class="%(cc)s %(inc)s">''' % {
                        'cc': code_class,
                        'inc': comments
                    })
                    _html.append('''\n\t\t<pre>%(code)s</pre>\n''' % {
                        'code': change['line']
                    })
                    _html.append('''\t</td>''')
                    _html.append('''\n</tr>\n''')
        _html.append('''</table>''')
        if _html_empty:
            return None
        return ''.join(_html)

    def stat(self):
        """
        Returns tuple of added, and removed lines for this instance
        """
        return self.adds, self.removes


def differ(org_repo, org_ref, other_repo, other_ref, discovery_data=None):
    """
    General differ between branches, bookmarks or separate but releated 
    repositories

    :param org_repo:
    :type org_repo:
    :param org_ref:
    :type org_ref:
    :param other_repo:
    :type other_repo:
    :param other_ref:
    :type other_ref:
    """

    ignore_whitespace = False
    context = 3
    org_repo = org_repo.scm_instance._repo
    other_repo = other_repo.scm_instance._repo
    opts = diffopts(git=True, ignorews=ignore_whitespace, context=context)
    org_ref = org_ref[1]
    other_ref = other_ref[1]

    if org_repo != other_repo:

        common, incoming, rheads = discovery_data
        # create a bundle (uncompressed if other repo is not local)
        if other_repo.capable('getbundle'):
            # disable repo hooks here since it's just bundle !
            # patch and reset hooks section of UI config to not run any
            # hooks on fetching archives with subrepos
            for k, _ in other_repo.ui.configitems('hooks'):
                other_repo.ui.setconfig('hooks', k, None)

            unbundle = other_repo.getbundle('incoming', common=common,
                                            heads=rheads)

            buf = io.BytesIO()
            while True:
                chunk = unbundle._stream.read(1024*4)
                if not chunk:
                    break
                buf.write(chunk)

            buf.seek(0)
            unbundle._stream = buf

        class InMemoryBundleRepo(bundlerepository):
            def __init__(self, ui, path, bundlestream):
                self._tempparent = None
                localrepo.localrepository.__init__(self, ui, path)
                self.ui.setconfig('phases', 'publish', False)

                self.bundle = bundlestream

                # dict with the mapping 'filename' -> position in the bundle
                self.bundlefilespos = {}

        ui = make_ui('db')
        bundlerepo = InMemoryBundleRepo(ui, path=other_repo.root,
                                        bundlestream=unbundle)
        return ''.join(patch.diff(bundlerepo, node1=org_ref, node2=other_ref,
                                  opts=opts))
    else:
        return ''.join(patch.diff(org_repo, node1=org_ref, node2=other_ref,
                                  opts=opts))<|MERGE_RESOLUTION|>--- conflicted
+++ resolved
@@ -286,7 +286,6 @@
                     tag,
                     l['line'][last:]
                 )
-
             do(line)
             do(next_)
 
@@ -298,12 +297,6 @@
         files = []
         try:
             line = lineiter.next()
-<<<<<<< HEAD
-            # skip first context
-            skipfirst = True
-
-=======
->>>>>>> 3c6079b6
             while 1:
                 # continue until we found the old file
                 if not line.startswith('--- '):
@@ -325,7 +318,6 @@
 
                 line = lineiter.next()
                 while line:
-
                     match = self._chunk_re.match(line)
                     if not match:
                         break
@@ -353,7 +345,6 @@
                             })
 
                     line = lineiter.next()
-
                     while old_line < old_end or new_line < new_end:
                         if line:
                             command, line = line[0], line[1:]
