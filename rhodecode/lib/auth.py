--- conflicted
+++ resolved
@@ -40,17 +40,9 @@
 from rhodecode import __platform__, is_windows, is_unix
 from rhodecode.model.meta import Session
 
-<<<<<<< HEAD
-from rhodecode.lib.utils2 import str2bool, safe_unicode
-from rhodecode.lib.utils import get_repo_slug, get_repos_group_slug
-=======
 from rhodecode.lib.utils2 import str2bool, safe_unicode, aslist
-from rhodecode.lib.exceptions import LdapPasswordError, LdapUsernameError,\
-    LdapImportError
 from rhodecode.lib.utils import get_repo_slug, get_repos_group_slug,\
     get_user_group_slug
-from rhodecode.lib.auth_ldap import AuthLdap
->>>>>>> 46b63ebe
 
 from rhodecode.model import meta
 from rhodecode.model.user import UserModel
@@ -234,12 +226,14 @@
             raise Exception('Unknown or unsupported platform %s' \
                             % __platform__)
 
+
 def get_crypt_password(password):
     return RhodeCodeCrypto.hash_string(password)
 
 
 def check_password(password, hashed):
     return RhodeCodeCrypto.hash_check(password, hashed)
+
 
 def generate_api_key(str_, salt=None):
     """
@@ -303,7 +297,6 @@
 
     auth_plugins = RhodeCodeSetting.get_by_name("auth_plugins").app_settings_value
 
-<<<<<<< HEAD
     for module in auth_plugins.split(","):
         try:
             plugin = loadplugin(module)
@@ -347,69 +340,6 @@
             return True
         else:
             log.warning("User %s failed to authenticate against %s" % (username, pluginName))
-=======
-    else:
-        log.debug('Regular authentication failed')
-        user_obj = User.get_by_username(username, case_insensitive=True)
-
-        if user_obj is not None and not user_obj.ldap_dn:
-            log.debug('this user already exists as non ldap')
-            return False
-
-        ldap_settings = RhodeCodeSetting.get_ldap_settings()
-        #======================================================================
-        # FALLBACK TO LDAP AUTH IF ENABLE
-        #======================================================================
-        if str2bool(ldap_settings.get('ldap_active')):
-            log.debug("Authenticating user using ldap")
-            kwargs = {
-                  'server': ldap_settings.get('ldap_host', ''),
-                  'base_dn': ldap_settings.get('ldap_base_dn', ''),
-                  'port': ldap_settings.get('ldap_port'),
-                  'bind_dn': ldap_settings.get('ldap_dn_user'),
-                  'bind_pass': ldap_settings.get('ldap_dn_pass'),
-                  'tls_kind': ldap_settings.get('ldap_tls_kind'),
-                  'tls_reqcert': ldap_settings.get('ldap_tls_reqcert'),
-                  'ldap_filter': ldap_settings.get('ldap_filter'),
-                  'search_scope': ldap_settings.get('ldap_search_scope'),
-                  'attr_login': ldap_settings.get('ldap_attr_login'),
-                  'ldap_version': 3,
-                  }
-            log.debug('Checking for ldap authentication')
-            try:
-                aldap = AuthLdap(**kwargs)
-                (user_dn, ldap_attrs) = aldap.authenticate_ldap(username,
-                                                                password)
-                log.debug('Got ldap DN response %s' % user_dn)
-
-                get_ldap_attr = lambda k: ldap_attrs.get(ldap_settings\
-                                                           .get(k), [''])[0]
-
-                user_attrs = {
-                 'name': safe_unicode(get_ldap_attr('ldap_attr_firstname')),
-                 'lastname': safe_unicode(get_ldap_attr('ldap_attr_lastname')),
-                 'email': get_ldap_attr('ldap_attr_email'),
-                 'active': 'hg.register.auto_activate' in User\
-                    .get_default_user().AuthUser.permissions['global']
-                }
-
-                # don't store LDAP password since we don't need it. Override
-                # with some random generated password
-                _password = PasswordGenerator().gen_password(length=8)
-                # create this user on the fly if it doesn't exist in rhodecode
-                # database
-                if user_model.create_ldap(username, _password, user_dn,
-                                          user_attrs):
-                    log.info('created new ldap user %s' % username)
-
-                Session().commit()
-                return True
-            except (LdapUsernameError, LdapPasswordError, LdapImportError):
-                pass
-            except (Exception,):
-                log.error(traceback.format_exc())
-                pass
->>>>>>> 46b63ebe
     return False
 
 
@@ -421,13 +351,9 @@
             'lastname': None,
             'email': None,
             'active': 'hg.register.auto_activate' in User\
-<<<<<<< HEAD
-               .get_by_username('default').AuthUser.permissions['global'],
+               .get_default_user().AuthUser.permissions['global'],
             'extern_name': username,
             'extern_type': 'container'
-=======
-               .get_default_user().AuthUser.permissions['global']
->>>>>>> 46b63ebe
         }
         user = UserModel().create_for_container_auth(username, user_attrs)
         if not user:
