# -*- coding: utf-8 -*-
"""
    rhodecode.lib.auth
    ~~~~~~~~~~~~~~~~~~

    authentication and permission libraries

    :created_on: Apr 4, 2010
    :author: marcink
    :copyright: (C) 2010-2012 Marcin Kuzminski <marcin@python-works.com>
    :license: GPLv3, see COPYING for more details.
"""
# This program is free software: you can redistribute it and/or modify
# it under the terms of the GNU General Public License as published by
# the Free Software Foundation, either version 3 of the License, or
# (at your option) any later version.
#
# This program is distributed in the hope that it will be useful,
# but WITHOUT ANY WARRANTY; without even the implied warranty of
# MERCHANTABILITY or FITNESS FOR A PARTICULAR PURPOSE.  See the
# GNU General Public License for more details.
#
# You should have received a copy of the GNU General Public License
# along with this program.  If not, see <http://www.gnu.org/licenses/>.

import random
import logging
import traceback
import hashlib
import importlib

from tempfile import _RandomNameSequence
from decorator import decorator

from pylons import config, url, request
from pylons.controllers.util import abort, redirect
from pylons.i18n.translation import _
from sqlalchemy.orm.exc import ObjectDeletedError

from rhodecode import __platform__, is_windows, is_unix
from rhodecode.model.meta import Session

from rhodecode.lib.utils2 import str2bool, safe_unicode, aslist
from rhodecode.lib.utils import get_repo_slug, get_repos_group_slug,\
    get_user_group_slug

from rhodecode.model import meta
from rhodecode.model.user import UserModel
from rhodecode.model.db import Permission, RhodeCodeSetting, User, UserIpMap
from rhodecode.lib.caching_query import FromCache

log = logging.getLogger(__name__)

import json

class PasswordGenerator(object):
    """
    This is a simple class for generating password from different sets of
    characters
    usage::

        passwd_gen = PasswordGenerator()
        #print 8-letter password containing only big and small letters
            of alphabet
        passwd_gen.gen_password(8, passwd_gen.ALPHABETS_BIG_SMALL)
    """
    ALPHABETS_NUM = r'''1234567890'''
    ALPHABETS_SMALL = r'''qwertyuiopasdfghjklzxcvbnm'''
    ALPHABETS_BIG = r'''QWERTYUIOPASDFGHJKLZXCVBNM'''
    ALPHABETS_SPECIAL = r'''`-=[]\;',./~!@#$%^&*()_+{}|:"<>?'''
    ALPHABETS_FULL = ALPHABETS_BIG + ALPHABETS_SMALL \
        + ALPHABETS_NUM + ALPHABETS_SPECIAL
    ALPHABETS_ALPHANUM = ALPHABETS_BIG + ALPHABETS_SMALL + ALPHABETS_NUM
    ALPHABETS_BIG_SMALL = ALPHABETS_BIG + ALPHABETS_SMALL
    ALPHABETS_ALPHANUM_BIG = ALPHABETS_BIG + ALPHABETS_NUM
    ALPHABETS_ALPHANUM_SMALL = ALPHABETS_SMALL + ALPHABETS_NUM

    def __init__(self, passwd=''):
        self.passwd = passwd

    def gen_password(self, length, type_=None):
        if type_ is None:
            type_ = self.ALPHABETS_FULL
        self.passwd = ''.join([random.choice(type_) for _ in xrange(length)])
        return self.passwd

class RhodeCodeAuthPlugin(object):
    @classmethod
    def name():
        """
        Returns the name of this authentication plugin.

        returns: string
        """
        raise Exception("Not implemented in base class")

    @classmethod
    def settings():
        """
        Return a list of the form:
        [
            {
                "name": "OPTION_NAME",
                "type": "[bool|password|string|int|select]",
                ["values": ["opt1", "opt2", ...]]
                "validator": "expr"
                "description": "A short description of the option" [,
                "default": Default Value],
                ["formname": "Friendly Name for Forms"]
            } [, ...]
        ]

        This is used to interrogate the authentication plugin as to what
        settings it expects to be present and configured.

        'type' is a shorthand notation for what kind of value this option is.
        This is primarily used by the auth web form to control how the option
        is configured.
                bool : checkbox
                password : password input box
                string : input box
                select : single select dropdown

        'validator' is an instantiated form field validator object, ala
        formencode. Feel free to use the rhodecode validators here as well.
        """
        raise Exception("Not implemented in base class")

    def plugin_settings(self):
        """
        This method is called by the authentication framework, not the .settings()
        method. This method adds a few default settings (e.g., "active"), so that
        plugin authors don't have to maintain a bunch of boilerplate.

        OVERRIDING THIS METHOD WILL CAUSE YOUR PLUGIN TO FAIL.
        """

        # FIXME : This is here because it will create a circular dependency if I put
        # it at the toplevel, between this and the validators module. This
        # RhodeCodeAuthPlugin class should be in a different place, I'm guessing.
        from rhodecode.model import validators as v

        rcsettings = self.settings()
        rcsettings.insert(0,
            {
                "name": "enabled",
                "validator": v.StringBoolean(if_missing=False),
                "type": "bool",
                "description": "Enable or Disable this Authentication Plugin",
                "formname": "Enabled"
                }
        )
        return rcsettings

    @classmethod
    def use_fake_password():
        """
        Return a boolean that indicates whether or not we should set the user's
        password to a random value when it is authenticated by this plugin.
        If your plugin provides authentication, then you will generally want this.

        returns: boolean
        """
        raise Exception("Not implemented in base class")

    @classmethod
    def auth(userobj, user, passwd, settings):
        """
        Given a user object (which may be null), user name, a plaintext password,
        and a settings object (containing all the keys needed as listed in settings()),
        authenticate this user's login attempt.

        Return None on failure. On success, return a dictionary of the form:

        {
            "name": "short user name",
            "firstname": "first name",
            "lastname": "last name",
            "email": "email address",
            "groups": ["list", "of", "groups"],
            "extern_name": "name in external source of record",
            "admin": True|False,
            "active": True|False
        }
        """
        raise Exception("not implemented in base class")


class RhodeCodeCrypto(object):

    @classmethod
    def hash_string(cls, str_):
        """
        Cryptographic function used for password hashing based on pybcrypt
        or pycrypto in windows

        :param password: password to hash
        """
        if is_windows:
            from hashlib import sha256
            return sha256(str_).hexdigest()
        elif is_unix:
            import bcrypt
            return bcrypt.hashpw(str_, bcrypt.gensalt(10))
        else:
            raise Exception('Unknown or unsupported platform %s' \
                            % __platform__)

    @classmethod
    def hash_check(cls, password, hashed):
        """
        Checks matching password with it's hashed value, runs different
        implementation based on platform it runs on

        :param password: password
        :param hashed: password in hashed form
        """

        if is_windows:
            from hashlib import sha256
            return sha256(password).hexdigest() == hashed
        elif is_unix:
            import bcrypt
            return bcrypt.hashpw(password, hashed) == hashed
        else:
            raise Exception('Unknown or unsupported platform %s' \
                            % __platform__)


def get_crypt_password(password):
    return RhodeCodeCrypto.hash_string(password)


def check_password(password, hashed):
    return RhodeCodeCrypto.hash_check(password, hashed)


def generate_api_key(str_, salt=None):
    """
    Generates API KEY from given string

    :param str_:
    :param salt:
    """

    if salt is None:
        salt = _RandomNameSequence().next()

    return hashlib.sha1(str_ + salt).hexdigest()


def authfunc(environ, username, password):
    """
    Dummy authentication wrapper function used in Mercurial and Git for
    access control.

    :param environ: needed only for using in Basic auth
    """
    return authenticate(username, password)

def loadplugin(plugin):
    """
    Load and return the authentication plugin in the module named by plugin
    (e.g., plugin='rhodecode.lib.auth_rhodecode'). Returns an instantiated
    RhodeCodeAuthPlugin subclass on success, raises exceptions on failure.

    raises:
        AttributeError -- no RhodeCodeAuthPlugin class in the module
        TypeError -- if the RhodeCodeAuthPlugin is not a subclass of ours
        ImportError -- if we couldn't import the plugin at all
    """
    log.debug("Importing %s" % plugin)
    module = importlib.import_module(plugin)
    log.debug("Loaded auth plugin from %s (%s in %s)" % (plugin, module.__name__, module.__file__))
    pluginclass = getattr(module, "RhodeCodeAuthPlugin")
    if not issubclass(pluginclass, RhodeCodeAuthPlugin):
        raise TypeError("Authentication class %s.RhodeCodeAuthPlugin is not a subclass of rhodecode.lib.auth.RhodeCodeAuthPlugin" % plugin)
    plugin = pluginclass()
    if (plugin.plugin_settings.im_func != RhodeCodeAuthPlugin.plugin_settings.im_func):
        raise TypeError("Authentication class %s.RhodeCodeAuthPlugin has overriden the plugin_settings method, which is forbidden." % plugin)
    return plugin

def authenticate(username, password):
    """
    Authentication function used for access control,
    firstly checks for db authentication then if ldap is enabled for ldap
    authentication, also creates ldap user if not in database

    :param username: username
    :param password: password
    """

    user_model = UserModel()
    user = User.get_by_username(username)
    if not user:
        user = User.get_by_username(username, case_insensitive=True)

    auth_plugins = RhodeCodeSetting.get_by_name("auth_plugins").app_settings_value

<<<<<<< HEAD
    for module in auth_plugins.split(","):
        try:
            plugin = loadplugin(module)
        except (ImportError, AttributeError, TypeError), e:
            raise ImportError('Failed to load authentication module %s : %s' % (module, str(e)))
            continue
        pluginConfigSettings = plugin.plugin_settings()
        pluginName = plugin.name()
        if (user) and ( user.extern_type ) and ( user.extern_type != pluginName ):
            continue
        pluginSettings = {}
        for v in pluginConfigSettings:
            pluginSettings[v["name"]] = RhodeCodeSetting.\
                get_by_name("auth_%s_%s" % (pluginName, v["name"])).app_settings_value
        log.debug(json.dumps(pluginSettings, indent=4, sort_keys=True))
        if pluginSettings["enabled"] == "False":
            log.info("Authentication plugin %s is disabled, skipping for %s" % (module, username))
            continue
        pluginUser = plugin.auth(user, username, password, pluginSettings)
        if pluginUser:
            if plugin.use_fake_password():
                # Randomize the PW because we don't need it, but don't want them blank either
                password = PasswordGenerator().gen_password(length=8)
            if (not 'active' in pluginUser):
                pluginUser['active'] = ('hg.register.auto_activate' in User\
                                            .get_by_username('default').AuthUser.permissions['global'])
            if not pluginUser['active']:
                log.warning("User %s authenticated against %s, but is inactive" % (username, pluginName))
                return False
            user_model.create_or_update(
                username=username,
                password=password,
                email=pluginUser["email"],
                firstname=pluginUser["firstname"],
                lastname=pluginUser["lastname"],
                active=pluginUser["active"],
                admin=pluginUser["admin"],
                extern_name=pluginUser["extern_name"],
                extern_type=pluginName)
            Session().commit()
            return True
        else:
            log.warning("User %s failed to authenticate against %s" % (username, pluginName))
=======
        ldap_settings = RhodeCodeSetting.get_ldap_settings()
        #======================================================================
        # FALLBACK TO LDAP AUTH IF ENABLE
        #======================================================================
        if str2bool(ldap_settings.get('ldap_active')):
            log.debug("Authenticating user using ldap")
            kwargs = {
                  'server': ldap_settings.get('ldap_host', ''),
                  'base_dn': ldap_settings.get('ldap_base_dn', ''),
                  'port': ldap_settings.get('ldap_port'),
                  'bind_dn': ldap_settings.get('ldap_dn_user'),
                  'bind_pass': ldap_settings.get('ldap_dn_pass'),
                  'tls_kind': ldap_settings.get('ldap_tls_kind'),
                  'tls_reqcert': ldap_settings.get('ldap_tls_reqcert'),
                  'ldap_filter': ldap_settings.get('ldap_filter'),
                  'search_scope': ldap_settings.get('ldap_search_scope'),
                  'attr_login': ldap_settings.get('ldap_attr_login'),
                  'ldap_version': 3,
                  }
            log.debug('Checking for ldap authentication')
            try:
                aldap = AuthLdap(**kwargs)
                (user_dn, ldap_attrs) = aldap.authenticate_ldap(username,
                                                                password)
                log.debug('Got ldap DN response %s' % user_dn)

                get_ldap_attr = lambda k: ldap_attrs.get(ldap_settings\
                                                           .get(k), [''])[0]

                user_attrs = {
                 'name': safe_unicode(get_ldap_attr('ldap_attr_firstname')),
                 'lastname': safe_unicode(get_ldap_attr('ldap_attr_lastname')),
                 'email': get_ldap_attr('ldap_attr_email'),
                 'active': 'hg.extern_activate.auto' in User.get_default_user()\
                                                .AuthUser.permissions['global']
                }

                # don't store LDAP password since we don't need it. Override
                # with some random generated password
                _password = PasswordGenerator().gen_password(length=8)
                # create this user on the fly if it doesn't exist in rhodecode
                # database
                if user_model.create_ldap(username, _password, user_dn,
                                          user_attrs):
                    log.info('created new ldap user %s' % username)

                Session().commit()
                return True
            except (LdapUsernameError, LdapPasswordError, LdapImportError):
                pass
            except (Exception,):
                log.error(traceback.format_exc())
                pass
>>>>>>> ebe9ba60
    return False


def login_container_auth(username):
    user = User.get_by_username(username)
    if user is None:
        user_attrs = {
            'name': username,
            'lastname': None,
            'email': None,
<<<<<<< HEAD
            'active': 'hg.register.auto_activate' in User\
               .get_default_user().AuthUser.permissions['global'],
            'extern_name': username,
            'extern_type': 'container'
=======
            'active': 'hg.extern_activate.auto' in User.get_default_user()\
                                            .AuthUser.permissions['global']
>>>>>>> ebe9ba60
        }
        user = UserModel().create_for_container_auth(username, user_attrs)
        if not user:
            return None
        log.info('User %s was created by container authentication' % username)

    if not user.active:
        return None

    user.update_lastlogin()
    Session().commit()

    log.debug('User %s is now logged in by container authentication',
              user.username)
    return user


def get_container_username(environ, config, clean_username=False):
    """
    Get's the container_auth username (or email). It tries to get username
    from REMOTE_USER if container_auth_enabled is enabled, if that fails
    it tries to get username from HTTP_X_FORWARDED_USER if proxypass_auth_enabled
    is enabled. clean_username extracts the username from this data if it's
    having @ in it.

    :param environ:
    :param config:
    :param clean_username:
    """
    username = None

    if str2bool(config.get('container_auth_enabled', False)):
        from paste.httpheaders import REMOTE_USER
        username = REMOTE_USER(environ)
        log.debug('extracted REMOTE_USER:%s' % (username))

    if not username and str2bool(config.get('proxypass_auth_enabled', False)):
        username = environ.get('HTTP_X_FORWARDED_USER')
        log.debug('extracted HTTP_X_FORWARDED_USER:%s' % (username))

    if username and clean_username:
        # Removing realm and domain from username
        username = username.partition('@')[0]
        username = username.rpartition('\\')[2]
    log.debug('Received username %s from container' % username)

    return username


class CookieStoreWrapper(object):

    def __init__(self, cookie_store):
        self.cookie_store = cookie_store

    def __repr__(self):
        return 'CookieStore<%s>' % (self.cookie_store)

    def get(self, key, other=None):
        if isinstance(self.cookie_store, dict):
            return self.cookie_store.get(key, other)
        elif isinstance(self.cookie_store, AuthUser):
            return self.cookie_store.__dict__.get(key, other)


class  AuthUser(object):
    """
    A simple object that handles all attributes of user in RhodeCode

    It does lookup based on API key,given user, or user present in session
    Then it fills all required information for such user. It also checks if
    anonymous access is enabled and if so, it returns default user as logged
    in
    """

    def __init__(self, user_id=None, api_key=None, username=None, ip_addr=None):

        self.user_id = user_id
        self.api_key = None
        self.username = username
        self.ip_addr = ip_addr

        self.name = ''
        self.lastname = ''
        self.email = ''
        self.is_authenticated = False
        self.admin = False
        self.inherit_default_permissions = False
        self.permissions = {}
        self._api_key = api_key
        self.propagate_data()
        self._instance = None

    def propagate_data(self):
        user_model = UserModel()
        self.anonymous_user = User.get_by_username('default', cache=True)
        is_user_loaded = False

        # try go get user by api key
        if self._api_key and self._api_key != self.anonymous_user.api_key:
            log.debug('Auth User lookup by API KEY %s' % self._api_key)
            is_user_loaded = user_model.fill_data(self, api_key=self._api_key)
        # lookup by userid
        elif (self.user_id is not None and
              self.user_id != self.anonymous_user.user_id):
            log.debug('Auth User lookup by USER ID %s' % self.user_id)
            is_user_loaded = user_model.fill_data(self, user_id=self.user_id)
        # lookup by username
        elif self.username and \
            str2bool(config.get('container_auth_enabled', False)):

            log.debug('Auth User lookup by USER NAME %s' % self.username)
            dbuser = login_container_auth(self.username)
            if dbuser is not None:
                log.debug('filling all attributes to object')
                for k, v in dbuser.get_dict().items():
                    setattr(self, k, v)
                self.set_authenticated()
                is_user_loaded = True
        else:
            log.debug('No data in %s that could been used to log in' % self)

        if not is_user_loaded:
            # if we cannot authenticate user try anonymous
            if self.anonymous_user.active:
                user_model.fill_data(self, user_id=self.anonymous_user.user_id)
                # then we set this user is logged in
                self.is_authenticated = True
            else:
                self.user_id = None
                self.username = None
                self.is_authenticated = False

        if not self.username:
            self.username = 'None'

        log.debug('Auth User is now %s' % self)
        user_model.fill_perms(self)

    @property
    def is_admin(self):
        return self.admin

    @property
    def repos_admin(self):
        """
        Returns list of repositories you're an admin of
        """
        return [x[0] for x in self.permissions['repositories'].iteritems()
                if x[1] == 'repository.admin']

    @property
    def repository_groups_admin(self):
        """
        Returns list of repository groups you're an admin of
        """
        return [x[0] for x in self.permissions['repositories_groups'].iteritems()
                if x[1] == 'group.admin']

    @property
    def user_groups_admin(self):
        """
        Returns list of user groups you're an admin of
        """
        return [x[0] for x in self.permissions['user_groups'].iteritems()
                if x[1] == 'usergroup.admin']

    @property
    def ip_allowed(self):
        """
        Checks if ip_addr used in constructor is allowed from defined list of
        allowed ip_addresses for user

        :returns: boolean, True if ip is in allowed ip range
        """
        #check IP
        allowed_ips = AuthUser.get_allowed_ips(self.user_id, cache=True)
        if check_ip_access(source_ip=self.ip_addr, allowed_ips=allowed_ips):
            log.debug('IP:%s is in range of %s' % (self.ip_addr, allowed_ips))
            return True
        else:
            log.info('Access for IP:%s forbidden, '
                     'not in %s' % (self.ip_addr, allowed_ips))
            return False

    def __repr__(self):
        return "<AuthUser('id:%s:%s|%s')>" % (self.user_id, self.username,
                                              self.is_authenticated)

    def set_authenticated(self, authenticated=True):
        if self.user_id != self.anonymous_user.user_id:
            self.is_authenticated = authenticated

    def get_cookie_store(self):
        return {'username': self.username,
                'user_id': self.user_id,
                'is_authenticated': self.is_authenticated}

    @classmethod
    def from_cookie_store(cls, cookie_store):
        """
        Creates AuthUser from a cookie store

        :param cls:
        :param cookie_store:
        """
        user_id = cookie_store.get('user_id')
        username = cookie_store.get('username')
        api_key = cookie_store.get('api_key')
        return AuthUser(user_id, api_key, username)

    @classmethod
    def get_allowed_ips(cls, user_id, cache=False):
        _set = set()
        user_ips = UserIpMap.query().filter(UserIpMap.user_id == user_id)
        if cache:
            user_ips = user_ips.options(FromCache("sql_cache_short",
                                                  "get_user_ips_%s" % user_id))
        for ip in user_ips:
            try:
                _set.add(ip.ip_addr)
            except ObjectDeletedError:
                # since we use heavy caching sometimes it happens that we get
                # deleted objects here, we just skip them
                pass
        return _set or set(['0.0.0.0/0', '::/0'])


def set_available_permissions(config):
    """
    This function will propagate pylons globals with all available defined
    permission given in db. We don't want to check each time from db for new
    permissions since adding a new permission also requires application restart
    ie. to decorate new views with the newly created permission

    :param config: current pylons config instance

    """
    log.info('getting information about all available permissions')
    try:
        sa = meta.Session
        all_perms = sa.query(Permission).all()
    except Exception:
        pass
    finally:
        meta.Session.remove()

    config['available_permissions'] = [x.permission_name for x in all_perms]


#==============================================================================
# CHECK DECORATORS
#==============================================================================
class LoginRequired(object):
    """
    Must be logged in to execute this function else
    redirect to login page

    :param api_access: if enabled this checks only for valid auth token
        and grants access based on valid token
    """

    def __init__(self, api_access=False):
        self.api_access = api_access

    def __call__(self, func):
        return decorator(self.__wrapper, func)

    def __wrapper(self, func, *fargs, **fkwargs):
        cls = fargs[0]
        user = cls.rhodecode_user
        loc = "%s:%s" % (cls.__class__.__name__, func.__name__)
        # defined whitelist of controllers which API access will be enabled
        whitelist = aslist(config.get('api_access_controllers_whitelist'),
                           sep=',')
        api_access_whitelist = loc in whitelist
        log.debug('loc:%s is in API whitelist:%s:%s' % (loc, whitelist,
                                                        api_access_whitelist))
        #check IP
        ip_access_ok = True
        if not user.ip_allowed:
            from rhodecode.lib import helpers as h
            h.flash(h.literal(_('IP %s not allowed' % (user.ip_addr))),
                    category='warning')
            ip_access_ok = False

        api_access_ok = False
        if self.api_access or api_access_whitelist:
            log.debug('Checking API KEY access for %s' % cls)
            if user.api_key == request.GET.get('api_key'):
                api_access_ok = True
            else:
                log.debug("API KEY token not valid")

        log.debug('Checking if %s is authenticated @ %s' % (user.username, loc))
        if (user.is_authenticated or api_access_ok) and ip_access_ok:
            reason = 'RegularAuth' if user.is_authenticated else 'APIAuth'
            log.info('user %s is authenticated and granted access to %s '
                     'using %s' % (user.username, loc, reason)
            )
            return func(*fargs, **fkwargs)
        else:
            log.warn('user %s NOT authenticated on func: %s' % (
                user, loc)
            )
            p = url.current()

            log.debug('redirecting to login page with %s' % p)
            return redirect(url('login_home', came_from=p))


class NotAnonymous(object):
    """
    Must be logged in to execute this function else
    redirect to login page"""

    def __call__(self, func):
        return decorator(self.__wrapper, func)

    def __wrapper(self, func, *fargs, **fkwargs):
        cls = fargs[0]
        self.user = cls.rhodecode_user

        log.debug('Checking if user is not anonymous @%s' % cls)

        anonymous = self.user.username == 'default'

        if anonymous:
            p = url.current()

            import rhodecode.lib.helpers as h
            h.flash(_('You need to be a registered user to '
                      'perform this action'),
                    category='warning')
            return redirect(url('login_home', came_from=p))
        else:
            return func(*fargs, **fkwargs)


class PermsDecorator(object):
    """Base class for controller decorators"""

    def __init__(self, *required_perms):
        available_perms = config['available_permissions']
        for perm in required_perms:
            if perm not in available_perms:
                raise Exception("'%s' permission is not defined" % perm)
        self.required_perms = set(required_perms)
        self.user_perms = None

    def __call__(self, func):
        return decorator(self.__wrapper, func)

    def __wrapper(self, func, *fargs, **fkwargs):
        cls = fargs[0]
        self.user = cls.rhodecode_user
        self.user_perms = self.user.permissions
        log.debug('checking %s permissions %s for %s %s',
           self.__class__.__name__, self.required_perms, cls, self.user)

        if self.check_permissions():
            log.debug('Permission granted for %s %s' % (cls, self.user))
            return func(*fargs, **fkwargs)

        else:
            log.debug('Permission denied for %s %s' % (cls, self.user))
            anonymous = self.user.username == 'default'

            if anonymous:
                p = url.current()

                import rhodecode.lib.helpers as h
                h.flash(_('You need to be a signed in to '
                          'view this page'),
                        category='warning')
                return redirect(url('login_home', came_from=p))

            else:
                # redirect with forbidden ret code
                return abort(403)

    def check_permissions(self):
        """Dummy function for overriding"""
        raise Exception('You have to write this function in child class')


class HasPermissionAllDecorator(PermsDecorator):
    """
    Checks for access permission for all given predicates. All of them
    have to be meet in order to fulfill the request
    """

    def check_permissions(self):
        if self.required_perms.issubset(self.user_perms.get('global')):
            return True
        return False


class HasPermissionAnyDecorator(PermsDecorator):
    """
    Checks for access permission for any of given predicates. In order to
    fulfill the request any of predicates must be meet
    """

    def check_permissions(self):
        if self.required_perms.intersection(self.user_perms.get('global')):
            return True
        return False


class HasRepoPermissionAllDecorator(PermsDecorator):
    """
    Checks for access permission for all given predicates for specific
    repository. All of them have to be meet in order to fulfill the request
    """

    def check_permissions(self):
        repo_name = get_repo_slug(request)
        try:
            user_perms = set([self.user_perms['repositories'][repo_name]])
        except KeyError:
            return False
        if self.required_perms.issubset(user_perms):
            return True
        return False


class HasRepoPermissionAnyDecorator(PermsDecorator):
    """
    Checks for access permission for any of given predicates for specific
    repository. In order to fulfill the request any of predicates must be meet
    """

    def check_permissions(self):
        repo_name = get_repo_slug(request)
        try:
            user_perms = set([self.user_perms['repositories'][repo_name]])
        except KeyError:
            return False

        if self.required_perms.intersection(user_perms):
            return True
        return False


class HasReposGroupPermissionAllDecorator(PermsDecorator):
    """
    Checks for access permission for all given predicates for specific
    repository group. All of them have to be meet in order to fulfill the request
    """

    def check_permissions(self):
        group_name = get_repos_group_slug(request)
        try:
            user_perms = set([self.user_perms['repositories_groups'][group_name]])
        except KeyError:
            return False

        if self.required_perms.issubset(user_perms):
            return True
        return False


class HasReposGroupPermissionAnyDecorator(PermsDecorator):
    """
    Checks for access permission for any of given predicates for specific
    repository group. In order to fulfill the request any of predicates must be meet
    """

    def check_permissions(self):
        group_name = get_repos_group_slug(request)
        try:
            user_perms = set([self.user_perms['repositories_groups'][group_name]])
        except KeyError:
            return False

        if self.required_perms.intersection(user_perms):
            return True
        return False


class HasUserGroupPermissionAllDecorator(PermsDecorator):
    """
    Checks for access permission for all given predicates for specific
    user group. All of them have to be meet in order to fulfill the request
    """

    def check_permissions(self):
        group_name = get_user_group_slug(request)
        try:
            user_perms = set([self.user_perms['user_groups'][group_name]])
        except KeyError:
            return False

        if self.required_perms.issubset(user_perms):
            return True
        return False


class HasUserGroupPermissionAnyDecorator(PermsDecorator):
    """
    Checks for access permission for any of given predicates for specific
    user group. In order to fulfill the request any of predicates must be meet
    """

    def check_permissions(self):
        group_name = get_user_group_slug(request)
        try:
            user_perms = set([self.user_perms['user_groups'][group_name]])
        except KeyError:
            return False

        if self.required_perms.intersection(user_perms):
            return True
        return False


#==============================================================================
# CHECK FUNCTIONS
#==============================================================================
class PermsFunction(object):
    """Base function for other check functions"""

    def __init__(self, *perms):
        available_perms = config['available_permissions']

        for perm in perms:
            if perm not in available_perms:
                raise Exception("'%s' permission is not defined" % perm)
        self.required_perms = set(perms)
        self.user_perms = None
        self.repo_name = None
        self.group_name = None

    def __call__(self, check_location=''):
        #TODO: put user as attribute here
        user = request.user
        cls_name = self.__class__.__name__
        check_scope = {
            'HasPermissionAll': '',
            'HasPermissionAny': '',
            'HasRepoPermissionAll': 'repo:%s' % self.repo_name,
            'HasRepoPermissionAny': 'repo:%s' % self.repo_name,
            'HasReposGroupPermissionAll': 'group:%s' % self.group_name,
            'HasReposGroupPermissionAny': 'group:%s' % self.group_name,
        }.get(cls_name, '?')
        log.debug('checking cls:%s %s usr:%s %s @ %s', cls_name,
                  self.required_perms, user, check_scope,
                  check_location or 'unspecified location')
        if not user:
            log.debug('Empty request user')
            return False
        self.user_perms = user.permissions
        if self.check_permissions():
            log.debug('Permission to %s granted for user: %s @ %s', self.repo_name, user,
                      check_location or 'unspecified location')
            return True

        else:
            log.debug('Permission to %s denied for user: %s @ %s', self.repo_name, user,
                        check_location or 'unspecified location')
            return False

    def check_permissions(self):
        """Dummy function for overriding"""
        raise Exception('You have to write this function in child class')


class HasPermissionAll(PermsFunction):
    def check_permissions(self):
        if self.required_perms.issubset(self.user_perms.get('global')):
            return True
        return False


class HasPermissionAny(PermsFunction):
    def check_permissions(self):
        if self.required_perms.intersection(self.user_perms.get('global')):
            return True
        return False


class HasRepoPermissionAll(PermsFunction):
    def __call__(self, repo_name=None, check_location=''):
        self.repo_name = repo_name
        return super(HasRepoPermissionAll, self).__call__(check_location)

    def check_permissions(self):
        if not self.repo_name:
            self.repo_name = get_repo_slug(request)

        try:
            self._user_perms = set(
                [self.user_perms['repositories'][self.repo_name]]
            )
        except KeyError:
            return False
        if self.required_perms.issubset(self._user_perms):
            return True
        return False


class HasRepoPermissionAny(PermsFunction):
    def __call__(self, repo_name=None, check_location=''):
        self.repo_name = repo_name
        return super(HasRepoPermissionAny, self).__call__(check_location)

    def check_permissions(self):
        if not self.repo_name:
            self.repo_name = get_repo_slug(request)

        try:
            self._user_perms = set(
                [self.user_perms['repositories'][self.repo_name]]
            )
        except KeyError:
            return False
        if self.required_perms.intersection(self._user_perms):
            return True
        return False


class HasReposGroupPermissionAny(PermsFunction):
    def __call__(self, group_name=None, check_location=''):
        self.group_name = group_name
        return super(HasReposGroupPermissionAny, self).__call__(check_location)

    def check_permissions(self):
        try:
            self._user_perms = set(
                [self.user_perms['repositories_groups'][self.group_name]]
            )
        except KeyError:
            return False
        if self.required_perms.intersection(self._user_perms):
            return True
        return False


class HasReposGroupPermissionAll(PermsFunction):
    def __call__(self, group_name=None, check_location=''):
        self.group_name = group_name
        return super(HasReposGroupPermissionAll, self).__call__(check_location)

    def check_permissions(self):
        try:
            self._user_perms = set(
                [self.user_perms['repositories_groups'][self.group_name]]
            )
        except KeyError:
            return False
        if self.required_perms.issubset(self._user_perms):
            return True
        return False


class HasUserGroupPermissionAny(PermsFunction):
    def __call__(self, user_group_name=None, check_location=''):
        self.user_group_name = user_group_name
        return super(HasUserGroupPermissionAny, self).__call__(check_location)

    def check_permissions(self):
        try:
            self._user_perms = set(
                [self.user_perms['user_groups'][self.user_group_name]]
            )
        except KeyError:
            return False
        if self.required_perms.intersection(self._user_perms):
            return True
        return False


class HasUserGroupPermissionAll(PermsFunction):
    def __call__(self, user_group_name=None, check_location=''):
        self.user_group_name = user_group_name
        return super(HasUserGroupPermissionAll, self).__call__(check_location)

    def check_permissions(self):
        try:
            self._user_perms = set(
                [self.user_perms['user_groups'][self.user_group_name]]
            )
        except KeyError:
            return False
        if self.required_perms.issubset(self._user_perms):
            return True
        return False

#==============================================================================
# SPECIAL VERSION TO HANDLE MIDDLEWARE AUTH
#==============================================================================
class HasPermissionAnyMiddleware(object):
    def __init__(self, *perms):
        self.required_perms = set(perms)

    def __call__(self, user, repo_name):
        # repo_name MUST be unicode, since we handle keys in permission
        # dict by unicode
        repo_name = safe_unicode(repo_name)
        usr = AuthUser(user.user_id)
        try:
            self.user_perms = set([usr.permissions['repositories'][repo_name]])
        except Exception:
            log.error('Exception while accessing permissions %s' %
                      traceback.format_exc())
            self.user_perms = set()
        self.username = user.username
        self.repo_name = repo_name
        return self.check_permissions()

    def check_permissions(self):
        log.debug('checking VCS protocol '
                  'permissions %s for user:%s repository:%s', self.user_perms,
                                                self.username, self.repo_name)
        if self.required_perms.intersection(self.user_perms):
            log.debug('permission granted for user:%s on repo:%s' % (
                          self.username, self.repo_name
                     )
            )
            return True
        log.debug('permission denied for user:%s on repo:%s' % (
                      self.username, self.repo_name
                 )
        )
        return False


#==============================================================================
# SPECIAL VERSION TO HANDLE API AUTH
#==============================================================================
class _BaseApiPerm(object):
    def __init__(self, *perms):
        self.required_perms = set(perms)

    def __call__(self, check_location='unspecified', user=None, repo_name=None):
        cls_name = self.__class__.__name__
        check_scope = 'user:%s, repo:%s' % (user, repo_name)
        log.debug('checking cls:%s %s %s @ %s', cls_name,
                  self.required_perms, check_scope, check_location)
        if not user:
            log.debug('Empty User passed into arguments')
            return False

        ## process user
        if not isinstance(user, AuthUser):
            user = AuthUser(user.user_id)

        if self.check_permissions(user.permissions, repo_name):
            log.debug('Permission to %s granted for user: %s @ %s', repo_name,
                      user, check_location)
            return True

        else:
            log.debug('Permission to %s denied for user: %s @ %s', repo_name,
                      user, check_location)
            return False

    def check_permissions(self, perm_defs, repo_name):
        """
        implement in child class should return True if permissions are ok,
        False otherwise

        :param perm_defs: dict with permission definitions
        :param repo_name: repo name
        """
        raise NotImplementedError()


class HasPermissionAllApi(_BaseApiPerm):
    def __call__(self, user, check_location=''):
        return super(HasPermissionAllApi, self)\
            .__call__(check_location=check_location, user=user)

    def check_permissions(self, perm_defs, repo):
        if self.required_perms.issubset(perm_defs.get('global')):
            return True
        return False


class HasPermissionAnyApi(_BaseApiPerm):
    def __call__(self, user, check_location=''):
        return super(HasPermissionAnyApi, self)\
            .__call__(check_location=check_location, user=user)

    def check_permissions(self, perm_defs, repo):
        if self.required_perms.intersection(perm_defs.get('global')):
            return True
        return False


class HasRepoPermissionAllApi(_BaseApiPerm):
    def __call__(self, user, repo_name, check_location=''):
        return super(HasRepoPermissionAllApi, self)\
            .__call__(check_location=check_location, user=user,
                      repo_name=repo_name)

    def check_permissions(self, perm_defs, repo_name):

        try:
            self._user_perms = set(
                [perm_defs['repositories'][repo_name]]
            )
        except KeyError:
            log.warning(traceback.format_exc())
            return False
        if self.required_perms.issubset(self._user_perms):
            return True
        return False


class HasRepoPermissionAnyApi(_BaseApiPerm):
    def __call__(self, user, repo_name, check_location=''):
        return super(HasRepoPermissionAnyApi, self)\
            .__call__(check_location=check_location, user=user,
                      repo_name=repo_name)

    def check_permissions(self, perm_defs, repo_name):

        try:
            _user_perms = set(
                [perm_defs['repositories'][repo_name]]
            )
        except KeyError:
            log.warning(traceback.format_exc())
            return False
        if self.required_perms.intersection(_user_perms):
            return True
        return False


def check_ip_access(source_ip, allowed_ips=None):
    """
    Checks if source_ip is a subnet of any of allowed_ips.

    :param source_ip:
    :param allowed_ips: list of allowed ips together with mask
    """
    from rhodecode.lib import ipaddr
    log.debug('checking if ip:%s is subnet of %s' % (source_ip, allowed_ips))
    if isinstance(allowed_ips, (tuple, list, set)):
        for ip in allowed_ips:
            try:
                if ipaddr.IPAddress(source_ip) in ipaddr.IPNetwork(ip):
                    return True
                # for any case we cannot determine the IP, don't crash just
                # skip it and log as error, we want to say forbidden still when
                # sending bad IP
            except Exception:
                log.error(traceback.format_exc())
                continue
    return False<|MERGE_RESOLUTION|>--- conflicted
+++ resolved
@@ -297,7 +297,6 @@
 
     auth_plugins = RhodeCodeSetting.get_by_name("auth_plugins").app_settings_value
 
-<<<<<<< HEAD
     for module in auth_plugins.split(","):
         try:
             plugin = loadplugin(module)
@@ -341,61 +340,6 @@
             return True
         else:
             log.warning("User %s failed to authenticate against %s" % (username, pluginName))
-=======
-        ldap_settings = RhodeCodeSetting.get_ldap_settings()
-        #======================================================================
-        # FALLBACK TO LDAP AUTH IF ENABLE
-        #======================================================================
-        if str2bool(ldap_settings.get('ldap_active')):
-            log.debug("Authenticating user using ldap")
-            kwargs = {
-                  'server': ldap_settings.get('ldap_host', ''),
-                  'base_dn': ldap_settings.get('ldap_base_dn', ''),
-                  'port': ldap_settings.get('ldap_port'),
-                  'bind_dn': ldap_settings.get('ldap_dn_user'),
-                  'bind_pass': ldap_settings.get('ldap_dn_pass'),
-                  'tls_kind': ldap_settings.get('ldap_tls_kind'),
-                  'tls_reqcert': ldap_settings.get('ldap_tls_reqcert'),
-                  'ldap_filter': ldap_settings.get('ldap_filter'),
-                  'search_scope': ldap_settings.get('ldap_search_scope'),
-                  'attr_login': ldap_settings.get('ldap_attr_login'),
-                  'ldap_version': 3,
-                  }
-            log.debug('Checking for ldap authentication')
-            try:
-                aldap = AuthLdap(**kwargs)
-                (user_dn, ldap_attrs) = aldap.authenticate_ldap(username,
-                                                                password)
-                log.debug('Got ldap DN response %s' % user_dn)
-
-                get_ldap_attr = lambda k: ldap_attrs.get(ldap_settings\
-                                                           .get(k), [''])[0]
-
-                user_attrs = {
-                 'name': safe_unicode(get_ldap_attr('ldap_attr_firstname')),
-                 'lastname': safe_unicode(get_ldap_attr('ldap_attr_lastname')),
-                 'email': get_ldap_attr('ldap_attr_email'),
-                 'active': 'hg.extern_activate.auto' in User.get_default_user()\
-                                                .AuthUser.permissions['global']
-                }
-
-                # don't store LDAP password since we don't need it. Override
-                # with some random generated password
-                _password = PasswordGenerator().gen_password(length=8)
-                # create this user on the fly if it doesn't exist in rhodecode
-                # database
-                if user_model.create_ldap(username, _password, user_dn,
-                                          user_attrs):
-                    log.info('created new ldap user %s' % username)
-
-                Session().commit()
-                return True
-            except (LdapUsernameError, LdapPasswordError, LdapImportError):
-                pass
-            except (Exception,):
-                log.error(traceback.format_exc())
-                pass
->>>>>>> ebe9ba60
     return False
 
 
@@ -406,15 +350,10 @@
             'name': username,
             'lastname': None,
             'email': None,
-<<<<<<< HEAD
-            'active': 'hg.register.auto_activate' in User\
-               .get_default_user().AuthUser.permissions['global'],
+            'active': 'hg.extern_activate.auto' in User.get_default_user()\
+                                            .AuthUser.permissions['global'],
             'extern_name': username,
             'extern_type': 'container'
-=======
-            'active': 'hg.extern_activate.auto' in User.get_default_user()\
-                                            .AuthUser.permissions['global']
->>>>>>> ebe9ba60
         }
         user = UserModel().create_for_container_auth(username, user_attrs)
         if not user:
