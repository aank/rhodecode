# -*- coding: utf-8 -*-
"""
    package.rhodecode.lib.celerylib.__init__
    ~~~~~~~~~~~~~~

    celery libs for RhodeCode
    
    :created_on: Nov 27, 2010
    :author: marcink
    :copyright: (C) 2009-2010 Marcin Kuzminski <marcin@python-works.com>    
    :license: GPLv3, see COPYING for more details.
"""
# This program is free software; you can redistribute it and/or
# modify it under the terms of the GNU General Public License
# as published by the Free Software Foundation; version 2
# of the License or (at your opinion) any later version of the license.
# 
# This program is distributed in the hope that it will be useful,
# but WITHOUT ANY WARRANTY; without even the implied warranty of
# MERCHANTABILITY or FITNESS FOR A PARTICULAR PURPOSE.  See the
# GNU General Public License for more details.
# 
# You should have received a copy of the GNU General Public License
# along with this program; if not, write to the Free Software
# Foundation, Inc., 51 Franklin Street, Fifth Floor, Boston,
# MA  02110-1301, USA.

import os
import sys
import socket
import traceback
import logging

from hashlib import md5
from decorator import decorator
from vcs.utils.lazy import LazyProperty

from rhodecode.lib.pidlock import DaemonLock, LockHeld

from pylons import  config

log = logging.getLogger(__name__)

def str2bool(v):
    return v.lower() in ["yes", "true", "t", "1"] if v else None

try:
    CELERY_ON = str2bool(config['app_conf'].get('use_celery'))
except KeyError:
    CELERY_ON = False

class ResultWrapper(object):
    def __init__(self, task):
        self.task = task

    @LazyProperty
    def result(self):
        return self.task

def run_task(task, *args, **kwargs):
<<<<<<< HEAD
    try:
        t = task.delay(*args, **kwargs)
        log.info('running task %s', t.task_id)
        return t
    except socket.error, e:

        try:
            conn_failed = e.errno == 111
        except AttributeError:
            conn_failed = False

        if  conn_failed:
            log.debug('Unable to connect to celeryd. Sync execution')
        else:
            log.debug('Unable to connect to celeryd. Sync execution')

    except KeyError, e:
            log.debug('Unable to connect to celeryd. Sync execution')
    except Exception, e:
        log.error(traceback.format_exc())

=======
    if CELERY_ON:
        try:
            t = task.delay(*args, **kwargs)
            log.info('running task %s:%s', t.task_id, task)
            return t
        except socket.error, e:
            if  e.errno == 111:
                log.debug('Unable to connect to celeryd. Sync execution')
            else:
                log.error(traceback.format_exc())
        except KeyError, e:
                log.debug('Unable to connect to celeryd. Sync execution')
        except Exception, e:
            log.error(traceback.format_exc())

    log.debug('executing task %s in sync mode', task)
>>>>>>> 9cc4102b
    return ResultWrapper(task(*args, **kwargs))


def locked_task(func):
    def __wrapper(func, *fargs, **fkwargs):
        params = list(fargs)
        params.extend(['%s-%s' % ar for ar in fkwargs.items()])

        lockkey = 'task_%s' % \
            md5(str(func.__name__) + '-' + \
                '-'.join(map(str, params))).hexdigest()
        log.info('running task with lockkey %s', lockkey)
        try:
            l = DaemonLock(lockkey)
            ret = func(*fargs, **fkwargs)
            l.release()
            return ret
        except LockHeld:
            log.info('LockHeld')
            return 'Task with key %s already running' % lockkey

    return decorator(__wrapper, func)







<|MERGE_RESOLUTION|>--- conflicted
+++ resolved
@@ -58,29 +58,6 @@
         return self.task
 
 def run_task(task, *args, **kwargs):
-<<<<<<< HEAD
-    try:
-        t = task.delay(*args, **kwargs)
-        log.info('running task %s', t.task_id)
-        return t
-    except socket.error, e:
-
-        try:
-            conn_failed = e.errno == 111
-        except AttributeError:
-            conn_failed = False
-
-        if  conn_failed:
-            log.debug('Unable to connect to celeryd. Sync execution')
-        else:
-            log.debug('Unable to connect to celeryd. Sync execution')
-
-    except KeyError, e:
-            log.debug('Unable to connect to celeryd. Sync execution')
-    except Exception, e:
-        log.error(traceback.format_exc())
-
-=======
     if CELERY_ON:
         try:
             t = task.delay(*args, **kwargs)
@@ -97,7 +74,6 @@
             log.error(traceback.format_exc())
 
     log.debug('executing task %s in sync mode', task)
->>>>>>> 9cc4102b
     return ResultWrapper(task(*args, **kwargs))
 
 
