--- conflicted
+++ resolved
@@ -184,10 +184,7 @@
         for step in upgrade_steps:
             print ('performing upgrade step %s' % step)
             getattr(UpgradeSteps(self), 'step_%s' % step)()
-<<<<<<< HEAD
-=======
             self.sa.commit()
->>>>>>> d5ed56fa
 
     def fix_repo_paths(self):
         """
@@ -334,21 +331,6 @@
         largefiles.ui_section = 'extensions'
         largefiles.ui_key = 'largefiles'
         largefiles.ui_value = ''
-<<<<<<< HEAD
-
-        try:
-            self.sa.add(hooks1)
-            self.sa.add(hooks2)
-            self.sa.add(hooks3)
-            self.sa.add(hooks4)
-            self.sa.add(dotencode_disable)
-            self.sa.add(largefiles)
-            self.sa.commit()
-        except:
-            self.sa.rollback()
-            raise
-=======
->>>>>>> d5ed56fa
 
         self.sa.add(hooks1)
         self.sa.add(hooks2)
