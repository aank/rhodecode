--- conflicted
+++ resolved
@@ -112,11 +112,7 @@
         if hasattr(user, 'user_id'):
             user_obj = user
         elif isinstance(user, basestring):
-<<<<<<< HEAD
-            user_obj = User.by_username(user)
-=======
             user_obj = User.get_by_username(user)
->>>>>>> 18e4f4f1
         else:
             raise Exception('You have to provide user object or username')
 
