--- conflicted
+++ resolved
@@ -27,7 +27,6 @@
 import os
 import logging
 import traceback
-import time
 
 from mercurial.error import RepoError
 from mercurial.hgweb import hgweb_mod
@@ -35,16 +34,9 @@
 from paste.httpheaders import REMOTE_USER, AUTH_TYPE
 
 from rhodecode.lib import safe_str
-<<<<<<< HEAD
-from rhodecode.lib.auth import authfunc, HasPermissionAnyMiddleware
-from rhodecode.lib.utils import make_ui, invalidate_cache, \
-    is_valid_repo, ui_sections
-from rhodecode.model import meta
-=======
 from rhodecode.lib.base import BaseVCSController
 from rhodecode.lib.auth import get_container_username
 from rhodecode.lib.utils import make_ui, is_valid_repo, ui_sections
->>>>>>> d5ed56fa
 from rhodecode.model.db import User
 
 from webob.exc import HTTPNotFound, HTTPForbidden, HTTPInternalServerError
@@ -64,27 +56,6 @@
 
 class SimpleHg(BaseVCSController):
 
-<<<<<<< HEAD
-    def __init__(self, application, config):
-        self.application = application
-        self.config = config
-        # base path of repo locations
-        self.basepath = self.config['base_path']
-        #authenticate this mercurial request using authfunc
-        self.authenticate = AuthBasicAuthenticator('', authfunc)
-        self.ipaddr = '0.0.0.0'
-
-    def __call__(self, environ, start_response):
-        start = time.time()
-        try:
-            return self._handle_request(environ, start_response)
-        finally:
-            log = logging.getLogger(self.__class__.__name__)
-            log.debug('Request time: %.3fs' % (time.time() - start))
-            meta.Session.remove()
-
-=======
->>>>>>> d5ed56fa
     def _handle_request(self, environ, start_response):
         if not is_mercurial(environ):
             return self.application(environ, start_response)
