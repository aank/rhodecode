--- conflicted
+++ resolved
@@ -71,9 +71,9 @@
   <ul class="admin_menu">
       <li>${h.link_to(_('admin journal'),h.url('admin_home'),class_='journal')}</li>
       <li>${h.link_to(_('repositories'),h.url('repos'),class_='repos')}</li>
-      <li>${h.link_to(_('repositories groups'),h.url('repos_groups'),class_='repos_groups')}</li>
+      <li>${h.link_to(_('repository groups'),h.url('repos_groups'),class_='repos_groups')}</li>
       <li>${h.link_to(_('users'),h.url('users'),class_='users')}</li>
-      <li>${h.link_to(_('users groups'),h.url('users_groups'),class_='groups')}</li>
+      <li>${h.link_to(_('user groups'),h.url('users_groups'),class_='groups')}</li>
       <li>${h.link_to(_('permissions'),h.url('edit_permission',id='default'),class_='permissions')}</li>
       <li>${h.link_to(_('ldap'),h.url('ldap_home'),class_='ldap')}</li>
       <li>${h.link_to(_('defaults'),h.url('defaults'),class_='defaults')}</li>
@@ -304,7 +304,6 @@
                   </li>
               </ul>
           </li>
-<<<<<<< HEAD
           ##ROOT MENU
           %if c.rhodecode_user.username != 'default':
             <li ${is_current('journal')}>
@@ -314,121 +313,6 @@
               </span>
               <span>${_('Journal')}</span>
               </a>
-=======
-        ## we render this menu only not for those pages
-        %if current not in ['home','admin', 'search', 'journal']:
-            ##REGULAR MENU
-            <li ${is_current('summary')}>
-               <a class="menu_link" title="${_('Summary page')}" href="${h.url('summary_home',repo_name=c.repo_name)}">
-               <span class="icon">
-                   <img src="${h.url('/images/icons/clipboard_16.png')}" alt="${_('Summary')}" />
-               </span>
-               <span>${_('Summary')}</span>
-               </a>
-            </li>
-            <li ${is_current('changelog')}>
-               <a class="menu_link" title="${_('Changeset list')}" href="${h.url('changelog_home',repo_name=c.repo_name)}">
-               <span class="icon">
-                   <img src="${h.url('/images/icons/time.png')}" alt="${_('Changelog')}" />
-               </span>
-               <span>${_('Changelog')}</span>
-               </a>
-            </li>
-            <li ${is_current('switch_to')}>
-               <a class="menu_link" id="branch_tag_switcher" title="${_('Switch to')}" href="#">
-               <span class="icon">
-                   <img src="${h.url('/images/icons/arrow_switch.png')}" alt="${_('Switch to')}" />
-               </span>
-               <span>${_('Switch to')}</span>
-               </a>
-                <ul id="switch_to_list" class="switch_to">
-                    <li><a href="#">${_('loading...')}</a></li>
-                </ul>
-            </li>
-            <li ${is_current('files')}>
-               <a class="menu_link" title="${_('Show repository content')}" href="${h.url('files_home',repo_name=c.repo_name)}">
-               <span class="icon">
-                   <img src="${h.url('/images/icons/file.png')}" alt="${_('Files')}" />
-               </span>
-               <span>${_('Files')}</span>
-               </a>
-            </li>
-            <li ${is_current('options')}>
-               <a class="menu_link" title="${_('Options')}" href="#">
-               <span class="icon">
-                   <img src="${h.url('/images/icons/table_gear.png')}" alt="${_('Admin')}" />
-               </span>
-               <span>${_('Options')}</span>
-               </a>
-               <ul>
-               %if h.HasRepoPermissionAll('repository.admin')(c.repo_name):
-                 %if h.HasPermissionAll('hg.admin')('access settings on repository'):
-                     <li>${h.link_to(_('repository settings'),h.url('edit_repo',repo_name=c.repo_name),class_='settings')}</li>
-                 %else:
-                     <li>${h.link_to(_('repository settings'),h.url('repo_settings_home',repo_name=c.repo_name),class_='settings')}</li>
-                 %endif
-               %endif
-
-                <li>${h.link_to(_('fork'),h.url('repo_fork_home',repo_name=c.repo_name),class_='fork')}</li>
-                %if h.is_hg(c.rhodecode_repo):
-                 <li>${h.link_to(_('open new pull request'),h.url('pullrequest_home',repo_name=c.repo_name),class_='pull_request')}</li>
-                %endif
-                %if c.rhodecode_db_repo.fork:
-                 <li>${h.link_to(_('compare fork'),h.url('compare_url',repo_name=c.rhodecode_db_repo.fork.repo_name,org_ref_type='branch',org_ref='default',other_repo=c.repo_name,other_ref_type='branch',other_ref=request.GET.get('branch') or 'default'),class_='compare_request')}</li>
-                %endif
-                <li>${h.link_to(_('lightweight changelog'),h.url('shortlog_home',repo_name=c.repo_name),class_='shortlog')}</li>
-                <li>${h.link_to(_('search'),h.url('search_repo',repo_name=c.repo_name),class_='search')}</li>
-
-                %if h.HasRepoPermissionAny('repository.write','repository.admin')(c.repo_name) and c.rhodecode_db_repo.enable_locking:
-                  %if c.rhodecode_db_repo.locked[0]:
-                    <li>${h.link_to(_('unlock'), h.url('toggle_locking',repo_name=c.repo_name),class_='locking_del')}</li>
-                  %else:
-                    <li>${h.link_to(_('lock'), h.url('toggle_locking',repo_name=c.repo_name),class_='locking_add')}</li>
-                  %endif
-                %endif
-
-                % if h.HasPermissionAll('hg.admin')('access admin main page'):
-                   <li>
-                     ${h.link_to(_('admin'),h.url('admin_home'),class_='admin')}
-                      <%def name="admin_menu()">
-                      <ul>
-                          <li>${h.link_to(_('admin journal'),h.url('admin_home'),class_='journal')}</li>
-                          <li>${h.link_to(_('repositories'),h.url('repos'),class_='repos')}</li>
-                          <li>${h.link_to(_('repository groups'),h.url('repos_groups'),class_='repos_groups')}</li>
-                          <li>${h.link_to(_('users'),h.url('users'),class_='users')}</li>
-                          <li>${h.link_to(_('user groups'),h.url('users_groups'),class_='groups')}</li>
-                          <li>${h.link_to(_('permissions'),h.url('edit_permission',id='default'),class_='permissions')}</li>
-                          <li>${h.link_to(_('ldap'),h.url('ldap_home'),class_='ldap')}</li>
-                          <li>${h.link_to(_('defaults'),h.url('defaults'),class_='defaults')}</li>
-                          <li class="last">${h.link_to(_('settings'),h.url('admin_settings'),class_='settings')}</li>
-                      </ul>
-                      </%def>
-                      ## ADMIN MENU
-                      ${admin_menu()}
-                   </li>
-                ## if you're a admin of any groups, show admin menu for it
-                % elif c.rhodecode_user.groups_admin:
-                   <li>
-                     ${h.link_to(_('admin'),h.url('admin_home'),class_='admin')}
-                      <%def name="admin_menu_simple()">
-                      <ul>
-                          <li>${h.link_to(_('repository groups'),h.url('repos_groups'),class_='repos_groups')}</li>
-                      </ul>
-                      </%def>
-                      ## ADMIN MENU
-                      ${admin_menu_simple()}
-                   </li>
-                % endif
-               </ul>
-            </li>
-            <li>
-                <a class="menu_link" title="${_('Followers')}" href="${h.url('repo_followers_home',repo_name=c.repo_name)}">
-                <span class="icon_short">
-                    <img src="${h.url('/images/icons/heart.png')}" alt="${_('Followers')}" />
-                </span>
-                <span id="current_followers_count" class="short">${c.repository_followers}</span>
-                </a>
->>>>>>> b68e1f39
             </li>
           %else:
             <li ${is_current('journal')}>
