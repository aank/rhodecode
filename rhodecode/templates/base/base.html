--- conflicted
+++ resolved
@@ -1,65 +1,4 @@
 ## -*- coding: utf-8 -*-
-<<<<<<< HEAD
-<!DOCTYPE html PUBLIC "-//W3C//DTD XHTML 1.0 Strict//EN" "http://www.w3.org/TR/xhtml1/DTD/xhtml1-strict.dtd">
-<html xmlns="http://www.w3.org/1999/xhtml">
-<head>
-    <title>${next.title()}</title>
-    <link rel="icon" href="${h.url('/images/icons/database_gear.png')}" type="image/png" />
-    <meta http-equiv="Content-Type" content="text/html;charset=utf-8" />
-    <meta name="robots" content="index, nofollow"/>
-    <!-- stylesheets -->
-    ${self.css()}
-    <!-- scripts -->
-    ${self.js()}
-</head>
-<body>
-    <!-- header -->
-    <div id="header">
-        <!-- user -->
-        <ul id="logged-user">
-	            <li class="first">
-	                <div class="gravatar">
-	                    <img alt="gravatar" src="${h.gravatar_url(c.rhodecode_user.email,20)}" />
-	                </div>
-		            <div class="account">
-		            %if c.rhodecode_user.username == 'default':
-                        %if h.HasPermissionAny('hg.admin', 'hg.register.auto_activate', 'hg.register.manual_activate')(): 
-                            ${h.link_to('anonymous',h.url('register'),title='%s %s'%(c.rhodecode_user.name,c.rhodecode_user.lastname))}
-                        %else:
-                            ${h.link_to('anonymous',h.url('#'),title='%s %s'%(c.rhodecode_user.name,c.rhodecode_user.lastname))}
-                        %endif		            
-                        
-                    %else:                        		            
-		            	${h.link_to(c.rhodecode_user.username,h.url('admin_settings_my_account'),title='%s %s'%(c.rhodecode_user.name,c.rhodecode_user.lastname))}
-		            %endif
-		            </div>	
-	            </li>
-	            <li>
-	               <a href="${h.url('home')}">${_('Home')}</a>
-	            </li>
-	            %if c.rhodecode_user.username != 'default':
-                <li>
-                   <a href="${h.url('journal')}">${_('Journal')}</a> 
-                   ##(${c.unread_journal})</a>
-                </li>
-                %endif
-                %if c.rhodecode_user.username == 'default':
-                    <li class="last highlight">${h.link_to(u'Login',h.url('login_home'))}</li>
-                %else:
-                    <li class="last highlight">${h.link_to(u'Log Out',h.url('logout_home'))}</li>
-                %endif
-        </ul>
-        <!-- end user -->
-        <div id="header-inner" class="title top-left-rounded-corner top-right-rounded-corner">
-            <!-- logo -->
-            <div id="logo">
-                <h1><a href="${h.url('home')}">${c.rhodecode_name}</a></h1>
-            </div>
-            <!-- end logo -->
-            <!-- menu -->
-            ${self.page_nav()}
-            <!-- quick -->
-=======
 <%inherit file="root.html"/>
 
 <!-- HEADER -->
@@ -133,7 +72,6 @@
     <div id="header-inner" class="title">
         <div id="logo">
             <h1><a href="${h.url('home')}">${c.rhodecode_name}</a></h1>
->>>>>>> cbf69f49
         </div>
         <!-- MENU -->
         ${self.page_nav()}
@@ -143,46 +81,6 @@
 </div>     
 <!-- END HEADER -->
     
-<<<<<<< HEAD
-	<!-- CONTENT -->
-	<div id="content"> 
-        <div class="flash_msg">
-            <% messages = h.flash.pop_messages() %>
-            % if messages:
-            <ul id="flash-messages">
-                % for message in messages:
-                <li class="${message.category}_msg">${message}</li>
-                % endfor
-            </ul>
-            % endif
-        </div>	    
-	    <div id="main"> 
-	        ${next.main()}
-	    </div>
-	</div> 
-    <!-- END CONTENT -->
-
-	<!-- footer -->
-	<div id="footer">
-	   <div id="footer-inner" class="title bottom-left-rounded-corner bottom-right-rounded-corner">
-	       <div>
-	           <p class="footer-link">${h.link_to(_('Submit a bug'),h.url('bugtracker'))}</p>
-		       <p class="footer-link-right">
-			       <a href="${h.url('rhodecode_official')}">RhodeCode</a> 
-       	           ${c.rhodecode_version} &copy; 2010-${h.datetime.today().year} by Marcin Kuzminski		       
-		       </p>
-	       </div>
-	   </div>
-        <script type="text/javascript">
-        function tooltip_activate(){
-        ${h.tooltip.activate()}
-        }
-        tooltip_activate();
-        </script>
-	</div>
-	<!-- end footer -->
-</body>
-=======
 <!-- CONTENT -->
 <div id="content"> 
     <div class="flash_msg">
@@ -200,7 +98,6 @@
     </div>
 </div> 
 <!-- END CONTENT -->
->>>>>>> cbf69f49
 
 <!-- FOOTER -->
 <div id="footer">
@@ -243,22 +140,6 @@
 				<li>
 					<a id="repo_switcher" title="${_('Switch repository')}" href="#">
                     <span class="icon">
-<<<<<<< HEAD
-                        <img src="${h.url("/images/icons/database.png")}" alt="${_('Products')}" />
-                    </span>
-                    <span>&darr;</span>					
-					</a>
-					<ul class="repo_switcher">
-                        %for repo in c.cached_repo_list:
-                        
-                          %if repo['repo'].dbrepo.private:
-                             <li><img src="${h.url("/images/icons/lock.png")}" alt="${_('Private repository')}" class="repo_switcher_type"/>${h.link_to(repo['repo'].name,h.url('summary_home',repo_name=repo['repo'].name),class_="%s" % repo['repo'].dbrepo.repo_type)}</li>
-                          %else:
-                             <li><img src="${h.url("/images/icons/lock_open.png")}" alt="${_('Public repository')}" class="repo_switcher_type" />${h.link_to(repo['repo'].name,h.url('summary_home',repo_name=repo['repo'].name),class_="%s" % repo['repo'].dbrepo.repo_type)}</li>
-                          %endif  
-                        %endfor					
-					</ul>			
-=======
                         <img src="${h.url('/images/icons/database.png')}" alt="${_('Products')}" />
                     </span>
                     <span>&darr;</span>					
@@ -322,17 +203,12 @@
 						   return false;
 					   });
 					</script>	
->>>>>>> cbf69f49
 				</li>
 				
 	            <li ${is_current('summary')}>
 	               <a title="${_('Summary')}" href="${h.url('summary_home',repo_name=c.repo_name)}">
 	               <span class="icon">
-<<<<<<< HEAD
-	                   <img src="${h.url("/images/icons/clipboard_16.png")}" alt="${_('Summary')}" />
-=======
 	                   <img src="${h.url('/images/icons/clipboard_16.png')}" alt="${_('Summary')}" />
->>>>>>> cbf69f49
 	               </span>
 	               <span>${_('Summary')}</span>                 
 	               </a>	            
@@ -340,11 +216,7 @@
                 ##<li ${is_current('shortlog')}>
                 ##   <a title="${_('Shortlog')}" href="${h.url('shortlog_home',repo_name=c.repo_name)}">
                 ##   <span class="icon">
-<<<<<<< HEAD
-                ##       <img src="${h.url("/images/icons/application_view_list.png")}" alt="${_('Shortlog')}" />
-=======
                 ##       <img src="${h.url('/images/icons/application_view_list.png')}" alt="${_('Shortlog')}" />
->>>>>>> cbf69f49
                 ##   </span>
                 ##   <span>${_('Shortlog')}</span>                 
                 ##   </a>             
@@ -352,11 +224,7 @@
                 <li ${is_current('changelog')}>
                    <a title="${_('Changelog')}" href="${h.url('changelog_home',repo_name=c.repo_name)}">
                    <span class="icon">
-<<<<<<< HEAD
-                       <img src="${h.url("/images/icons/time.png")}" alt="${_('Changelog')}" />
-=======
                        <img src="${h.url('/images/icons/time.png')}" alt="${_('Changelog')}" />
->>>>>>> cbf69f49
                    </span>
                    <span>${_('Changelog')}</span>                 
                    </a>             
@@ -365,11 +233,7 @@
                 <li ${is_current('switch_to')}>
                    <a title="${_('Switch to')}" href="#">
                    <span class="icon">
-<<<<<<< HEAD
-                       <img src="${h.url("/images/icons/arrow_switch.png")}" alt="${_('Switch to')}" />
-=======
                        <img src="${h.url('/images/icons/arrow_switch.png')}" alt="${_('Switch to')}" />
->>>>>>> cbf69f49
                    </span>
                    <span>${_('Switch to')}</span>                 
                    </a>    
@@ -403,11 +267,7 @@
                 <li ${is_current('files')}>
                    <a title="${_('Files')}" href="${h.url('files_home',repo_name=c.repo_name)}">
                    <span class="icon">
-<<<<<<< HEAD
-                       <img src="${h.url("/images/icons/file.png")}" alt="${_('Files')}" />
-=======
                        <img src="${h.url('/images/icons/file.png')}" alt="${_('Files')}" />
->>>>>>> cbf69f49
                    </span>
                    <span>${_('Files')}</span>                 
                    </a>             
@@ -416,11 +276,7 @@
                 <li ${is_current('options')}>
                    <a title="${_('Options')}" href="#">
                    <span class="icon">
-<<<<<<< HEAD
-                       <img src="${h.url("/images/icons/table_gear.png")}" alt="${_('Admin')}" />
-=======
                        <img src="${h.url('/images/icons/table_gear.png')}" alt="${_('Admin')}" />
->>>>>>> cbf69f49
                    </span>
                    <span>${_('Options')}</span>                 
                    </a>
@@ -460,11 +316,7 @@
                 <li>
                     <a title="${_('Followers')}" href="${h.url('repo_followers_home',repo_name=c.repo_name)}">
                     <span class="icon_short">
-<<<<<<< HEAD
-                        <img src="${h.url("/images/icons/heart.png")}" alt="${_('Followers')}" />
-=======
                         <img src="${h.url('/images/icons/heart.png')}" alt="${_('Followers')}" />
->>>>>>> cbf69f49
                     </span>
                     <span id="current_followers_count" class="short">${c.repository_followers}</span>
                     </a>
@@ -472,11 +324,7 @@
                 <li>
                     <a title="${_('Forks')}" href="${h.url('repo_forks_home',repo_name=c.repo_name)}">
                     <span class="icon_short">
-<<<<<<< HEAD
-                        <img src="${h.url("/images/icons/arrow_divide.png")}" alt="${_('Forks')}" />
-=======
                         <img src="${h.url('/images/icons/arrow_divide.png')}" alt="${_('Forks')}" />
->>>>>>> cbf69f49
                     </span>
                     <span class="short">${c.repository_forks}</span>
                     </a>
@@ -489,11 +337,7 @@
                 <li>
                     <a title="${_('Home')}"  href="${h.url('home')}">
                     <span class="icon">
-<<<<<<< HEAD
-                        <img src="${h.url("/images/icons/home_16.png")}" alt="${_('Home')}" />
-=======
                         <img src="${h.url('/images/icons/home_16.png')}" alt="${_('Home')}" />
->>>>>>> cbf69f49
                     </span>
                     <span>${_('Home')}</span>                 
                     </a>        
@@ -502,11 +346,7 @@
                  <li>
                     <a title="${_('Journal')}"  href="${h.url('journal')}">
                     <span class="icon">
-<<<<<<< HEAD
-                        <img src="${h.url("/images/icons/book.png")}" alt="${_('Journal')}" />
-=======
                         <img src="${h.url('/images/icons/book.png')}" alt="${_('Journal')}" />
->>>>>>> cbf69f49
                     </span>
                     <span>${_('Journal')}</span>                 
                     </a>        
@@ -515,11 +355,7 @@
                 <li>
                     <a title="${_('Search')}"  href="${h.url('search')}">
                     <span class="icon">
-<<<<<<< HEAD
-                        <img src="${h.url("/images/icons/search_16.png")}" alt="${_('Search')}" />
-=======
                         <img src="${h.url('/images/icons/search_16.png')}" alt="${_('Search')}" />
->>>>>>> cbf69f49
                     </span>
                     <span>${_('Search')}</span>                 
                     </a>        
@@ -529,11 +365,7 @@
                 <li ${is_current('admin')}>
                    <a title="${_('Admin')}" href="${h.url('admin_home')}">
                    <span class="icon">
-<<<<<<< HEAD
-                       <img src="${h.url("/images/icons/cog_edit.png")}" alt="${_('Admin')}" />
-=======
                        <img src="${h.url('/images/icons/cog_edit.png')}" alt="${_('Admin')}" />
->>>>>>> cbf69f49
                    </span>
                    <span>${_('Admin')}</span>                 
                    </a>
@@ -542,74 +374,4 @@
 				%endif
 			</ul>
 		%endif    
-<<<<<<< HEAD
-</%def>
-
-
-<%def name="css()">
-<link rel="stylesheet" type="text/css" href="${h.url('/css/style.css')}" media="screen" />
-<link rel="stylesheet" type="text/css" href="${h.url('/css/pygments.css')}"  />
-<link rel="stylesheet" type="text/css" href="${h.url('/css/diff.css')}"  />
-</%def>
-
-<%def name="js()">
-##<script type="text/javascript" src="${h.url('/js/yui/utilities/utilities.js')}"></script>
-##<script type="text/javascript" src="${h.url('/js/yui/container/container.js')}"></script>
-##<script type="text/javascript" src="${h.url('/js/yui/datasource/datasource.js')}"></script>
-##<script type="text/javascript" src="${h.url('/js/yui/autocomplete/autocomplete.js')}"></script>
-##<script type="text/javascript" src="${h.url('/js/yui/selector/selector-min.js')}"></script>
-
-<script type="text/javascript" src="${h.url('/js/yui2a.js')}"></script>
-<!--[if IE]><script language="javascript" type="text/javascript" src="${h.url('/js/excanvas.min.js')}"></script><![endif]-->
-<script type="text/javascript" src="${h.url('/js/yui.flot.js')}"></script>
-
-<script type="text/javascript">
-var base_url  = "${h.url('toggle_following')}";
-var YUC = YAHOO.util.Connect;
-var YUD = YAHOO.util.Dom;
-var YUE = YAHOO.util.Event;
-
-function onSuccess(target){
-	
-	var f = YUD.get(target.id);
-    if(f.getAttribute('class')=='follow'){
-        f.setAttribute('class','following');
-        f.setAttribute('title',"${_('Stop following this repository')}");
-    }
-    else{
-        f.setAttribute('class','follow');
-        f.setAttribute('title',"${_('Start following this repository')}");
-    }
-}
-
-function toggleFollowingUser(fallows_user_id,token){
-    args = 'follows_user_id='+fallows_user_id;
-    args+= '&amp;auth_token='+token;
-    YUC.asyncRequest('POST',base_url,{
-        success:function(o){
-        	onSuccess();
-        }
-    },args); return false;
-}
-
-function toggleFollowingRepo(target,fallows_repo_id,token){
-
-    args = 'follows_repo_id='+fallows_repo_id;
-    args+= '&amp;auth_token='+token;
-    YUC.asyncRequest('POST',base_url,{
-        success:function(o){
-        	onSuccess(target);
-        }
-    },args); return false;
-}    
-</script>
-
-</%def>
-
-<%def name="breadcrumbs()">
-    <div class="breadcrumbs">
-    ${self.breadcrumbs_links()}
-    </div>
-=======
->>>>>>> cbf69f49
 </%def>