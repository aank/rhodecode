## -*- coding: utf-8 -*-

<%inherit file="/base/base.html"/>

<%def name="title()">
    ${c.repo_name} ${_('Changeset')} - r${c.changeset.revision}:${h.short_id(c.changeset.raw_id)} - ${c.rhodecode_name}
</%def>

<%def name="breadcrumbs_links()">
    ${h.link_to(u'Home',h.url('/'))}
    &raquo;
    ${h.link_to(c.repo_name,h.url('summary_home',repo_name=c.repo_name))}
    &raquo;
    ${_('Changeset')} - r${c.changeset.revision}:${h.short_id(c.changeset.raw_id)}
</%def>

<%def name="page_nav()">
    ${self.menu('changelog')}     
</%def>

<%def name="main()">
<div class="box">
    <!-- box / title -->
    <div class="title">
        ${self.breadcrumbs()}
    </div>
    <div class="table">
		<div class="diffblock">
			<div class="code-header">
				<div>
				${_('Changeset')} - r${c.changeset.revision}:${h.short_id(c.changeset.raw_id)}
				 &raquo; <span>${h.link_to(_('raw diff'),
				h.url('raw_changeset_home',repo_name=c.repo_name,revision=c.changeset.raw_id,diff='show'))}</span>
				 &raquo; <span>${h.link_to(_('download diff'),
				h.url('raw_changeset_home',repo_name=c.repo_name,revision=c.changeset.raw_id,diff='download'))}</span>
				</div>
			</div>
		</div>
	    <div id="changeset_content">
			<div class="container">
	             <div class="left">
	                 <div class="date">${_('commit')} ${c.changeset.revision}: ${h.short_id(c.changeset.raw_id)}@${c.changeset.date}</div>
	                 <div class="author">
	                     <div class="gravatar">
	                         <img alt="gravatar" src="${h.gravatar_url(h.email(c.changeset.author),20)}"/>
	                     </div>
	                     <span>${h.person(c.changeset.author)}</span><br/>
	                     <span><a href="mailto:${h.email_or_none(c.changeset.author)}">${h.email_or_none(c.changeset.author)}</a></span><br/>
	                 </div>
	                 <div class="message">${h.link_to(h.wrap_paragraphs(c.changeset.message),h.url('changeset_home',repo_name=c.repo_name,revision=c.changeset.raw_id))}</div>
	             </div>
	             <div class="right">
		             <div class="changes">
                        % if len(c.changeset.affected_files) <= c.affected_files_cut_off:	             
		                 <span class="removed" title="${_('removed')}">${len(c.changeset.removed)}</span>
		                 <span class="changed" title="${_('changed')}">${len(c.changeset.changed)}</span>
		                 <span class="added" title="${_('added')}">${len(c.changeset.added)}</span>
	                    % else:
                         <span class="removed" title="${_('affected %s files') % len(c.changeset.affected_files)}">!</span>
                         <span class="changed" title="${_('affected %s files') % len(c.changeset.affected_files)}">!</span>
                         <span class="added"   title="${_('affected %s files') % len(c.changeset.affected_files)}">!</span>	                    
	                    % endif		                 
		             </div>                  
		                 %if len(c.changeset.parents)>1:
		                 <div class="merge">
		                     ${_('merge')}<img alt="merge" src="${h.url("/images/icons/arrow_join.png")}"/>
		                 </div>
		                 %endif
		                 
		            %if c.changeset.parents:
		             %for p_cs in reversed(c.changeset.parents):
		                 <div class="parent">${_('Parent')} ${p_cs.revision}: ${h.link_to(h.short_id(p_cs.raw_id),
		                     h.url('changeset_home',repo_name=c.repo_name,revision=p_cs.raw_id),title=p_cs.message)}
		                 </div>
		             %endfor
                    %else: 
                        <div class="parent">${_('No parents')}</div>   
                    %endif		             
		         <span class="logtags">
		             <span class="branchtag" title="${'%s %s' % (_('branch'),c.changeset.branch)}">
		             ${h.link_to(c.changeset.branch,h.url('files_home',repo_name=c.repo_name,revision=c.changeset.raw_id))}</span>
		             %for tag in c.changeset.tags:
		                 <span class="tagtag"  title="${'%s %s' % (_('tag'),tag)}">
		                 ${h.link_to(tag,h.url('files_home',repo_name=c.repo_name,revision=c.changeset.raw_id))}</span>
		             %endfor
		         </span>                                                                 
	                </div>              
	        </div>
	        <span style="font-size:1.1em;font-weight: bold">
	        ${_('%s files affected with %s additions and %s deletions.') % (len(c.changeset.affected_files),c.lines_added,c.lines_deleted)}
	        </span>
	        <div class="cs_files">
<<<<<<< HEAD
	                %for change,filenode,diff,cs1,cs2 in c.changes:
	                    <div class="cs_${change}">${h.link_to(h.safe_unicode(filenode.path),h.url.current(anchor=h.repo_name_slug('CHANGE-%s' % h.safe_unicode(filenode.path))))}</div>
=======
	                %for change,filenode,diff,cs1,cs2,stat in c.changes:
	                    <div class="cs_${change}">
		                    <div class="node">${h.link_to(h.safe_unicode(filenode.path),
		                                        h.url.current(anchor=h.repo_name_slug('C%s' % h.safe_unicode(filenode.path))))}</div>
		                    <div class="changes">${h.fancy_file_stats(stat)}</div>
	                    </div>
>>>>>>> cbf69f49
	                %endfor
	                % if c.cut_off:
	                  ${_('Changeset was too big and was cut off...')}
	                % endif
	        </div>         
	    </div>
	    
    </div>
    	
	%for change,filenode,diff,cs1,cs2,stat in c.changes:
		%if change !='removed':
		<div style="clear:both;height:10px"></div>
<<<<<<< HEAD
		<div id="body" class="diffblock">
			<div id="${h.repo_name_slug('CHANGE-%s' % h.safe_unicode(filenode.path))}" class="code-header">
=======
		<div class="diffblock">
			<div id="${h.repo_name_slug('C%s' % h.safe_unicode(filenode.path))}" class="code-header">
>>>>>>> cbf69f49
				<div class="changeset_header">
					<span class="changeset_file">
						${h.link_to_if(change!='removed',h.safe_unicode(filenode.path),h.url('files_home',repo_name=c.repo_name,
						revision=filenode.changeset.raw_id,f_path=h.safe_unicode(filenode.path)))}
					</span>
					%if 1:
					&raquo; <span>${h.link_to(_('diff'),
					h.url('files_diff_home',repo_name=c.repo_name,f_path=h.safe_unicode(filenode.path),diff2=cs2,diff1=cs1,diff='diff'))}</span>
					&raquo; <span>${h.link_to(_('raw diff'),
					h.url('files_diff_home',repo_name=c.repo_name,f_path=h.safe_unicode(filenode.path),diff2=cs2,diff1=cs1,diff='raw'))}</span>
					&raquo; <span>${h.link_to(_('download diff'),
					h.url('files_diff_home',repo_name=c.repo_name,f_path=h.safe_unicode(filenode.path),diff2=cs2,diff1=cs1,diff='download'))}</span>
					%endif
				</div>
			</div>
			<div class="code-body">        
					%if diff:
						${diff|n}
					%else:
						${_('No changes in this file')}
					%endif
			</div>
		</div>
		%endif
	%endfor 
    </div>	
</%def><|MERGE_RESOLUTION|>--- conflicted
+++ resolved
@@ -90,17 +90,12 @@
 	        ${_('%s files affected with %s additions and %s deletions.') % (len(c.changeset.affected_files),c.lines_added,c.lines_deleted)}
 	        </span>
 	        <div class="cs_files">
-<<<<<<< HEAD
-	                %for change,filenode,diff,cs1,cs2 in c.changes:
-	                    <div class="cs_${change}">${h.link_to(h.safe_unicode(filenode.path),h.url.current(anchor=h.repo_name_slug('CHANGE-%s' % h.safe_unicode(filenode.path))))}</div>
-=======
 	                %for change,filenode,diff,cs1,cs2,stat in c.changes:
 	                    <div class="cs_${change}">
 		                    <div class="node">${h.link_to(h.safe_unicode(filenode.path),
 		                                        h.url.current(anchor=h.repo_name_slug('C%s' % h.safe_unicode(filenode.path))))}</div>
 		                    <div class="changes">${h.fancy_file_stats(stat)}</div>
 	                    </div>
->>>>>>> cbf69f49
 	                %endfor
 	                % if c.cut_off:
 	                  ${_('Changeset was too big and was cut off...')}
@@ -113,13 +108,8 @@
 	%for change,filenode,diff,cs1,cs2,stat in c.changes:
 		%if change !='removed':
 		<div style="clear:both;height:10px"></div>
-<<<<<<< HEAD
-		<div id="body" class="diffblock">
-			<div id="${h.repo_name_slug('CHANGE-%s' % h.safe_unicode(filenode.path))}" class="code-header">
-=======
 		<div class="diffblock">
 			<div id="${h.repo_name_slug('C%s' % h.safe_unicode(filenode.path))}" class="code-header">
->>>>>>> cbf69f49
 				<div class="changeset_header">
 					<span class="changeset_file">
 						${h.link_to_if(change!='removed',h.safe_unicode(filenode.path),h.url('files_home',repo_name=c.repo_name,
