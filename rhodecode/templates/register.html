## -*- coding: utf-8 -*-
<<<<<<< HEAD
<!DOCTYPE html PUBLIC "-//W3C//DTD XHTML 1.0 Strict//EN" "http://www.w3.org/TR/xhtml1/DTD/xhtml1-strict.dtd">
<html xmlns="http://www.w3.org/1999/xhtml">
    <head>
        <title>${_('Sign Up')} - ${c.rhodecode_name}</title>
        <meta http-equiv="Content-Type" content="text/html;charset=utf-8" />
        <link rel="icon" href="${h.url("/images/hgicon.png")}" type="image/png" />
        <meta name="robots" content="index, nofollow"/>
            
        <!-- stylesheets -->
        <link rel="stylesheet" type="text/css" href="${h.url('/css/style.css')}" media="screen" />

    </head>
    <body>
		<div id="register">
			
			<div class="title top-left-rounded-corner top-right-rounded-corner">
				<h5>${_('Sign Up to')} ${c.rhodecode_name}</h5>
			</div>
			<div class="inner">
			    ${h.form(url('register'))}
			    <div class="form">
			        <!-- fields -->
			        <div class="fields">
			             <div class="field">
			                <div class="label">
			                    <label for="username">${_('Username')}:</label>
			                </div>
			                <div class="input">
			                    ${h.text('username',class_="medium")}
			                </div>
			             </div>
			            
			             <div class="field">
			                <div class="label">
			                    <label for="password">${_('Password')}:</label>
			                </div>
			                <div class="input">
			                    ${h.password('password',class_="medium")}
			                </div>
			             </div>
                         
                         <div class="field">
                            <div class="label">
                                <label for="password">${_('Re-enter password')}:</label>
                            </div>
                            <div class="input">
                                ${h.password('password_confirmation',class_="medium")}
                            </div>
                         </div>
                         			            
			             <div class="field">
			                <div class="label">
			                    <label for="name">${_('First Name')}:</label>
			                </div>
			                <div class="input">
			                    ${h.text('name',class_="medium")}
			                </div>
			             </div>
			            
			             <div class="field">
			                <div class="label">
			                    <label for="lastname">${_('Last Name')}:</label>
			                </div>
			                <div class="input">
			                    ${h.text('lastname',class_="medium")}
			                </div>
			             </div>
			            
			             <div class="field">
			                <div class="label">
			                    <label for="email">${_('Email')}:</label>
			                </div>
			                <div class="input">
			                    ${h.text('email',class_="medium")}
			                </div>
			             </div>
			                        
			            <div class="buttons">
				            <div class="nohighlight">
				              ${h.submit('sign_up','Sign Up',class_="ui-button")}
				              %if c.auto_active:
							  	<div class="activation_msg">${_('Your account will be activated right after registration')}</div>
							  %else:
							  	<div class="activation_msg">${_('Your account must wait for activation by administrator')}</div>
							  %endif
				            </div>
			            </div>             
			    	</div>
			    </div>
			    ${h.end_form()}
			</div>    
=======
<%inherit file="base/root.html"/>

<%def name="title()">
    ${_('Sign Up')} - ${c.rhodecode_name}
</%def>
    
<div id="register">
	
	<div class="title top-left-rounded-corner top-right-rounded-corner">
		<h5>${_('Sign Up to')} ${c.rhodecode_name}</h5>
	</div>
	<div class="inner">
	    ${h.form(url('register'))}
	    <div class="form">
	        <!-- fields -->
	        <div class="fields">
	             <div class="field">
	                <div class="label">
	                    <label for="username">${_('Username')}:</label>
	                </div>
	                <div class="input">
	                    ${h.text('username',class_="medium")}
	                </div>
	             </div>
	            
	             <div class="field">
	                <div class="label">
	                    <label for="password">${_('Password')}:</label>
	                </div>
	                <div class="input">
	                    ${h.password('password',class_="medium")}
	                </div>
	             </div>
                       
                       <div class="field">
                          <div class="label">
                              <label for="password">${_('Re-enter password')}:</label>
                          </div>
                          <div class="input">
                              ${h.password('password_confirmation',class_="medium")}
                          </div>
                       </div>
                       			            
	             <div class="field">
	                <div class="label">
	                    <label for="name">${_('First Name')}:</label>
	                </div>
	                <div class="input">
	                    ${h.text('name',class_="medium")}
	                </div>
	             </div>
	            
	             <div class="field">
	                <div class="label">
	                    <label for="lastname">${_('Last Name')}:</label>
	                </div>
	                <div class="input">
	                    ${h.text('lastname',class_="medium")}
	                </div>
	             </div>
	            
	             <div class="field">
	                <div class="label">
	                    <label for="email">${_('Email')}:</label>
	                </div>
	                <div class="input">
	                    ${h.text('email',class_="medium")}
	                </div>
	             </div>
	                        
	            <div class="buttons">
		            <div class="nohighlight">
		              ${h.submit('sign_up',_('Sign Up'),class_="ui-button")}
		              %if c.auto_active:
					  	<div class="activation_msg">${_('Your account will be activated right after registration')}</div>
					  %else:
					  	<div class="activation_msg">${_('Your account must wait for activation by administrator')}</div>
					  %endif
		            </div>
	            </div>             
	    	</div>
>>>>>>> cbf69f49
	    </div>
	    ${h.end_form()}
        <script type="text/javascript">
        YUE.onDOMReady(function(){
            YUD.get('username').focus();
        })
        </script>	    
	</div>    
 </div>
<|MERGE_RESOLUTION|>--- conflicted
+++ resolved
@@ -1,97 +1,4 @@
 ## -*- coding: utf-8 -*-
-<<<<<<< HEAD
-<!DOCTYPE html PUBLIC "-//W3C//DTD XHTML 1.0 Strict//EN" "http://www.w3.org/TR/xhtml1/DTD/xhtml1-strict.dtd">
-<html xmlns="http://www.w3.org/1999/xhtml">
-    <head>
-        <title>${_('Sign Up')} - ${c.rhodecode_name}</title>
-        <meta http-equiv="Content-Type" content="text/html;charset=utf-8" />
-        <link rel="icon" href="${h.url("/images/hgicon.png")}" type="image/png" />
-        <meta name="robots" content="index, nofollow"/>
-            
-        <!-- stylesheets -->
-        <link rel="stylesheet" type="text/css" href="${h.url('/css/style.css')}" media="screen" />
-
-    </head>
-    <body>
-		<div id="register">
-			
-			<div class="title top-left-rounded-corner top-right-rounded-corner">
-				<h5>${_('Sign Up to')} ${c.rhodecode_name}</h5>
-			</div>
-			<div class="inner">
-			    ${h.form(url('register'))}
-			    <div class="form">
-			        <!-- fields -->
-			        <div class="fields">
-			             <div class="field">
-			                <div class="label">
-			                    <label for="username">${_('Username')}:</label>
-			                </div>
-			                <div class="input">
-			                    ${h.text('username',class_="medium")}
-			                </div>
-			             </div>
-			            
-			             <div class="field">
-			                <div class="label">
-			                    <label for="password">${_('Password')}:</label>
-			                </div>
-			                <div class="input">
-			                    ${h.password('password',class_="medium")}
-			                </div>
-			             </div>
-                         
-                         <div class="field">
-                            <div class="label">
-                                <label for="password">${_('Re-enter password')}:</label>
-                            </div>
-                            <div class="input">
-                                ${h.password('password_confirmation',class_="medium")}
-                            </div>
-                         </div>
-                         			            
-			             <div class="field">
-			                <div class="label">
-			                    <label for="name">${_('First Name')}:</label>
-			                </div>
-			                <div class="input">
-			                    ${h.text('name',class_="medium")}
-			                </div>
-			             </div>
-			            
-			             <div class="field">
-			                <div class="label">
-			                    <label for="lastname">${_('Last Name')}:</label>
-			                </div>
-			                <div class="input">
-			                    ${h.text('lastname',class_="medium")}
-			                </div>
-			             </div>
-			            
-			             <div class="field">
-			                <div class="label">
-			                    <label for="email">${_('Email')}:</label>
-			                </div>
-			                <div class="input">
-			                    ${h.text('email',class_="medium")}
-			                </div>
-			             </div>
-			                        
-			            <div class="buttons">
-				            <div class="nohighlight">
-				              ${h.submit('sign_up','Sign Up',class_="ui-button")}
-				              %if c.auto_active:
-							  	<div class="activation_msg">${_('Your account will be activated right after registration')}</div>
-							  %else:
-							  	<div class="activation_msg">${_('Your account must wait for activation by administrator')}</div>
-							  %endif
-				            </div>
-			            </div>             
-			    	</div>
-			    </div>
-			    ${h.end_form()}
-			</div>    
-=======
 <%inherit file="base/root.html"/>
 
 <%def name="title()">
@@ -173,7 +80,6 @@
 		            </div>
 	            </div>             
 	    	</div>
->>>>>>> cbf69f49
 	    </div>
 	    ${h.end_form()}
         <script type="text/javascript">
