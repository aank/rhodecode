## -*- coding: utf-8 -*-
<<<<<<< HEAD
<!DOCTYPE html PUBLIC "-//W3C//DTD XHTML 1.0 Strict//EN" "http://www.w3.org/TR/xhtml1/DTD/xhtml1-strict.dtd">
<html xmlns="http://www.w3.org/1999/xhtml">
    <head>
        <title>${_('Reset You password')} - ${c.rhodecode_name}</title>
        <meta http-equiv="Content-Type" content="text/html;charset=utf-8" />
        <link rel="icon" href="${h.url("/images/hgicon.png")}" type="image/png" />
        <meta name="robots" content="index, nofollow"/>
            
        <!-- stylesheets -->
        <link rel="stylesheet" type="text/css" href="${h.url('/css/style.css')}" media="screen" />

    </head>
    <body>
		<div id="register">
			
			<div class="title top-left-rounded-corner top-right-rounded-corner">
				<h5>${_('Reset You password to')} ${c.rhodecode_name}</h5>
			</div>
			<div class="inner">
			    ${h.form(url('password_reset'))}
			    <div class="form">
			        <!-- fields -->
			        <div class="fields">
			            
			             <div class="field">
			                <div class="label">
			                    <label for="email">${_('Email address')}:</label>
			                </div>
			                <div class="input">
			                    ${h.text('email')}
			                </div>
			             </div>
			                        
			            <div class="buttons">
				            <div class="nohighlight">
				              ${h.submit('send','Reset my password',class_="ui-button")}
							  	<div class="activation_msg">${_('Your new password will be send to matching email address')}</div>
				            </div>
			            </div>             
			    	</div>
			    </div>
			    ${h.end_form()}
			</div>    
=======
<%inherit file="base/root.html"/>

<%def name="title()">
    ${_('Reset your password')} - ${c.rhodecode_name}
</%def>

<div id="register">
	
	<div class="title top-left-rounded-corner top-right-rounded-corner">
		<h5>${_('Reset your password to')} ${c.rhodecode_name}</h5>
	</div>
	<div class="inner">
	    ${h.form(url('password_reset'))}
	    <div class="form">
	        <!-- fields -->
	        <div class="fields">
	            
	             <div class="field">
	                <div class="label">
	                    <label for="email">${_('Email address')}:</label>
	                </div>
	                <div class="input">
	                    ${h.text('email')}
	                </div>
	             </div>
	                        
	            <div class="buttons">
		            <div class="nohighlight">
		              ${h.submit('send',_('Reset my password'),class_="ui-button")}
					  	<div class="activation_msg">${_('Password reset link will be send to matching email address')}</div>
		            </div>
	            </div>             
	    	</div>
>>>>>>> cbf69f49
	    </div>
	    ${h.end_form()}
        <script type="text/javascript">
        YUE.onDOMReady(function(){
            YUD.get('email').focus();
        })
        </script>	    
	</div>    
   </div>
<|MERGE_RESOLUTION|>--- conflicted
+++ resolved
@@ -1,49 +1,4 @@
 ## -*- coding: utf-8 -*-
-<<<<<<< HEAD
-<!DOCTYPE html PUBLIC "-//W3C//DTD XHTML 1.0 Strict//EN" "http://www.w3.org/TR/xhtml1/DTD/xhtml1-strict.dtd">
-<html xmlns="http://www.w3.org/1999/xhtml">
-    <head>
-        <title>${_('Reset You password')} - ${c.rhodecode_name}</title>
-        <meta http-equiv="Content-Type" content="text/html;charset=utf-8" />
-        <link rel="icon" href="${h.url("/images/hgicon.png")}" type="image/png" />
-        <meta name="robots" content="index, nofollow"/>
-            
-        <!-- stylesheets -->
-        <link rel="stylesheet" type="text/css" href="${h.url('/css/style.css')}" media="screen" />
-
-    </head>
-    <body>
-		<div id="register">
-			
-			<div class="title top-left-rounded-corner top-right-rounded-corner">
-				<h5>${_('Reset You password to')} ${c.rhodecode_name}</h5>
-			</div>
-			<div class="inner">
-			    ${h.form(url('password_reset'))}
-			    <div class="form">
-			        <!-- fields -->
-			        <div class="fields">
-			            
-			             <div class="field">
-			                <div class="label">
-			                    <label for="email">${_('Email address')}:</label>
-			                </div>
-			                <div class="input">
-			                    ${h.text('email')}
-			                </div>
-			             </div>
-			                        
-			            <div class="buttons">
-				            <div class="nohighlight">
-				              ${h.submit('send','Reset my password',class_="ui-button")}
-							  	<div class="activation_msg">${_('Your new password will be send to matching email address')}</div>
-				            </div>
-			            </div>             
-			    	</div>
-			    </div>
-			    ${h.end_form()}
-			</div>    
-=======
 <%inherit file="base/root.html"/>
 
 <%def name="title()">
@@ -77,7 +32,6 @@
 		            </div>
 	            </div>             
 	    	</div>
->>>>>>> cbf69f49
 	    </div>
 	    ${h.end_form()}
         <script type="text/javascript">
