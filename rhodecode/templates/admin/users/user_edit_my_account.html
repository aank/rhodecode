## -*- coding: utf-8 -*-
<%inherit file="/base/base.html"/>

<%def name="title()">
    ${_('My account')} ${c.rhodecode_user.username} - ${c.rhodecode_name}
</%def>

<%def name="breadcrumbs_links()">
    ${_('My Account')}
</%def>

<%def name="page_nav()">
	${self.menu('admin')}
</%def>

<%def name="main()">

<div class="box box-left">
    <!-- box / title -->
    <div class="title">
        ${self.breadcrumbs()}
    </div>
    <!-- end box / title -->
    <div>
    ${h.form(url('admin_settings_my_account_update'),method='put')}
	    <div class="form">

             <div class="field">
                <div class="gravatar_box">
                    <div class="gravatar"><img alt="gravatar" src="${h.gravatar_url(c.user.email)}"/></div>
                    <p>
                    %if c.use_gravatar:
                    <strong>${_('Change your avatar at')} <a href="http://gravatar.com">gravatar.com</a></strong>
                    <br/>${_('Using')} ${c.user.email}
                    %else:
                    <br/>${c.user.email}
<<<<<<< HEAD
                    %endif 
=======
                    %endif
>>>>>>> d5ed56fa
                    </p>
                </div>
             </div>
	        <div class="field">
	            <div class="label">
	                <label>${_('API key')}</label> ${c.user.api_key}
	            </div>
	        </div>
	        <div class="fields">
	             <div class="field">
	                <div class="label">
	                    <label for="username">${_('Username')}:</label>
	                </div>
	                <div class="input">
	                    ${h.text('username',class_="medium")}
	                </div>
	             </div>

	             <div class="field">
	                <div class="label">
	                    <label for="new_password">${_('New password')}:</label>
	                </div>
	                <div class="input">
	                    ${h.password('new_password',class_="medium",autocomplete="off")}
	                </div>
	             </div>

                 <div class="field">
                    <div class="label">
                        <label for="password_confirmation">${_('New password confirmation')}:</label>
                    </div>
                    <div class="input">
                        ${h.password('password_confirmation',class_="medium",autocomplete="off")}
                    </div>
                 </div>

	             <div class="field">
	                <div class="label">
	                    <label for="name">${_('First Name')}:</label>
	                </div>
	                <div class="input">
	                    ${h.text('name',class_="medium")}
	                </div>
	             </div>

	             <div class="field">
	                <div class="label">
	                    <label for="lastname">${_('Last Name')}:</label>
	                </div>
	                <div class="input">
	                    ${h.text('lastname',class_="medium")}
	                </div>
	             </div>

	             <div class="field">
	                <div class="label">
	                    <label for="email">${_('Email')}:</label>
	                </div>
	                <div class="input">
	                    ${h.text('email',class_="medium")}
	                </div>
	             </div>

	            <div class="buttons">
	              ${h.submit('save',_('Save'),class_="ui-button")}
	              ${h.reset('reset',_('Reset'),class_="ui-button")}
	            </div>
	    	</div>
	    </div>
    ${h.end_form()}
    </div>
</div>

<div class="box box-right">
    <!-- box / title -->
    <div class="title">
        <h5>
        <input class="q_filter_box" id="q_filter" size="15" type="text" name="filter" value="${_('quick filter...')}"/>
        ${_('My repositories')}
        </h5>
         %if h.HasPermissionAny('hg.admin','hg.create.repository')():
         <ul class="links">
           <li>
             <span>${h.link_to(_('ADD REPOSITORY'),h.url('admin_settings_create_repository'))}</span>
           </li>
         </ul>
         %endif
    </div>
    <!-- end box / title -->
    <div class="table">
	    <table>
	    <thead>
            <tr>
            <th class="left">${_('Name')}</th>
            <th class="left">${_('revision')}</th>
            <th colspan="2" class="left">${_('action')}</th>
	    </thead>
	     <tbody>
	     %if c.user_repos:
		     %for repo in c.user_repos:
		        <tr>
		            <td>
                     %if h.is_hg(repo['dbrepo']['repo_type']):
                       <img class="icon" title="${_('Mercurial repository')}" alt="${_('Mercurial repository')}" src="${h.url('/images/icons/hgicon.png')}"/>
                     %elif h.is_git(repo['dbrepo']['repo_type']):
                       <img class="icon" title="${_('Git repository')}" alt="${_('Git repository')}" src="${h.url('/images/icons/giticon.png')}"/>
                     %else:

                     %endif
		             %if repo['dbrepo']['private']:
		                <img class="icon" alt="${_('private')}" src="${h.url('/images/icons/lock.png')}"/>
		             %else:
		                <img class="icon" alt="${_('public')}" src="${h.url('/images/icons/lock_open.png')}"/>
		             %endif

		            ${h.link_to(repo['name'], h.url('summary_home',repo_name=repo['name']),class_="repo_name")}
		            %if repo['dbrepo_fork']:
		            	<a href="${h.url('summary_home',repo_name=repo['dbrepo_fork']['repo_name'])}">
		            	<img class="icon" alt="${_('public')}"
		            	title="${_('Fork of')} ${repo['dbrepo_fork']['repo_name']}"
		            	src="${h.url('/images/icons/arrow_divide.png')}"/></a>
		            %endif
		            </td>
		            <td><span class="tooltip" title="${repo['last_change']}">${("r%s:%s") % (repo['rev'],h.short_id(repo['tip']))}</span></td>
		            <td><a href="${h.url('repo_settings_home',repo_name=repo['name'])}" title="${_('edit')}"><img class="icon" alt="${_('private')}" src="${h.url('/images/icons/application_form_edit.png')}"/></a></td>
		            <td>
	                  ${h.form(url('repo_settings_delete', repo_name=repo['name']),method='delete')}
	                    ${h.submit('remove_%s' % repo['name'],'',class_="delete_icon action_button",onclick="return confirm('"+_('Confirm to delete this repository: %s') % repo['name']+"');")}
	                  ${h.end_form()}
		            </td>
		        </tr>
		     %endfor
	     %else:
            <div style="padding:5px 0px 10px 0px;">
	     	${_('No repositories yet')}
	     	%if h.HasPermissionAny('hg.admin','hg.create.repository')():
	     		${h.link_to(_('create one now'),h.url('admin_settings_create_repository'),class_="ui-btn")}
	     	%endif
            </div>
	     %endif
	     </tbody>
	     </table>
    </div>
</div>
<script type="text/javascript">
var nodes = YUQ('div.table tr td a.repo_name');
var target = 'q_filter';
var func = function(node){
    return node.parentNode.parentNode;
}
q_filter(target,nodes,func);
</script>
</%def><|MERGE_RESOLUTION|>--- conflicted
+++ resolved
@@ -34,11 +34,7 @@
                     <br/>${_('Using')} ${c.user.email}
                     %else:
                     <br/>${c.user.email}
-<<<<<<< HEAD
-                    %endif 
-=======
                     %endif
->>>>>>> d5ed56fa
                     </p>
                 </div>
              </div>
