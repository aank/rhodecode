# -*- coding: utf-8 -*-
"""
    rhodecode.__init__
    ~~~~~~~~~~~~~~~~~~

    RhodeCode, a web based repository management based on pylons
    versioning implementation: http://semver.org/

    :created_on: Apr 9, 2010
    :author: marcink
    :copyright: (C) 2009-2011 Marcin Kuzminski <marcin@python-works.com>
    :license: GPLv3, see COPYING for more details.
"""
# This program is free software: you can redistribute it and/or modify
# it under the terms of the GNU General Public License as published by
# the Free Software Foundation, either version 3 of the License, or
# (at your option) any later version.
#
# This program is distributed in the hope that it will be useful,
# but WITHOUT ANY WARRANTY; without even the implied warranty of
# MERCHANTABILITY or FITNESS FOR A PARTICULAR PURPOSE.  See the
# GNU General Public License for more details.
#
# You should have received a copy of the GNU General Public License
# along with this program.  If not, see <http://www.gnu.org/licenses/>.
import platform

<<<<<<< HEAD
VERSION = (1, 2, 1)
=======
VERSION = (1, 3, 0, 'beta')
>>>>>>> 18e4f4f1
__version__ = '.'.join((str(each) for each in VERSION[:4]))
__dbversion__ = 4 #defines current db version for migrations
__platform__ = platform.system()
__license__ = 'GPLv3'

PLATFORM_WIN = ('Windows')
PLATFORM_OTHERS = ('Linux', 'Darwin', 'FreeBSD', 'OpenBSD', 'SunOS')

try:
    from rhodecode.lib import get_current_revision
    _rev = get_current_revision()
except ImportError:
    #this is needed when doing some setup.py operations
    _rev = False

if len(VERSION) > 3 and _rev:
    __version__ += ' [rev:%s]' % _rev[0]


def get_version():
    """Returns shorter version (digit parts only) as string."""

    return '.'.join((str(each) for each in VERSION[:3]))

BACKENDS = {
    'hg': 'Mercurial repository',
    #'git': 'Git repository',
}<|MERGE_RESOLUTION|>--- conflicted
+++ resolved
@@ -25,13 +25,9 @@
 # along with this program.  If not, see <http://www.gnu.org/licenses/>.
 import platform
 
-<<<<<<< HEAD
-VERSION = (1, 2, 1)
-=======
-VERSION = (1, 3, 0, 'beta')
->>>>>>> 18e4f4f1
+VERSION = (1, 2, 2)
 __version__ = '.'.join((str(each) for each in VERSION[:4]))
-__dbversion__ = 4 #defines current db version for migrations
+__dbversion__ = 3 #defines current db version for migrations
 __platform__ = platform.system()
 __license__ = 'GPLv3'
 
