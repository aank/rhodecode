--- conflicted
+++ resolved
@@ -1,9 +1,5 @@
 [egg_info]
-<<<<<<< HEAD
-tag_build = 
-=======
 tag_build =
->>>>>>> ebf543dc
 tag_svn_revision = true
 
 [easy_install]
