import sys
from rhodecode import get_version
from rhodecode import __license__
from rhodecode import __py_version__
from rhodecode import requirements

if __py_version__ < (2, 5):
    raise Exception('RhodeCode requires python 2.5 or later')

<<<<<<< HEAD

dependency_links = [
]

classifiers = ['Development Status :: 5 - Production/Stable',
               'Environment :: Web Environment',
               'Framework :: Pylons',
               'Intended Audience :: Developers',
               'License :: OSI Approved :: GNU General Public License (GPL)',
               'Operating System :: OS Independent',
               'Programming Language :: Python',
               'Programming Language :: Python :: 2.5',
               'Programming Language :: Python :: 2.6',
               'Programming Language :: Python :: 2.7', ]
=======
dependency_links = [
]

classifiers = [
    'Development Status :: 4 - Beta',
    'Environment :: Web Environment',
    'Framework :: Pylons',
    'Intended Audience :: Developers',
    'License :: OSI Approved :: GNU General Public License (GPL)',
    'Operating System :: OS Independent',
    'Programming Language :: Python',
    'Programming Language :: Python :: 2.5',
    'Programming Language :: Python :: 2.6',
    'Programming Language :: Python :: 2.7',
]
>>>>>>> d5ed56fa


# additional files from project that goes somewhere in the filesystem
# relative to sys.prefix
data_files = []

# additional files that goes into package itself
package_data = {'rhodecode': ['i18n/*/LC_MESSAGES/*.mo', ], }

description = ('Mercurial repository browser/management with '
               'build in push/pull server and full text search')
keywords = ' '.join(['rhodecode', 'rhodiumcode', 'mercurial', 'git',
                     'code review', 'repo groups', 'ldap'
                      'repository management', 'hgweb replacement'
                      'hgwebdir', 'gitweb replacement', 'serving hgweb', ])
# long description
try:
    readme_file = 'README.rst'
    changelog_file = 'docs/changelog.rst'
    long_description = open(readme_file).read() + '\n\n' + \
        open(changelog_file).read()

except IOError, err:
    sys.stderr.write("[WARNING] Cannot find file specified as "
        "long_description (%s)\n or changelog (%s) skipping that file" \
            % (readme_file, changelog_file))
    long_description = description


try:
    from setuptools import setup, find_packages
except ImportError:
    from ez_setup import use_setuptools
    use_setuptools()
    from setuptools import setup, find_packages
# packages
packages = find_packages(exclude=['ez_setup'])

setup(
    name='RhodeCode',
    version=get_version(),
    description=description,
    long_description=long_description,
    keywords=keywords,
    license=__license__,
    author='Marcin Kuzminski',
    author_email='marcin@python-works.com',
    dependency_links=dependency_links,
    url='http://rhodecode.org',
    install_requires=requirements,
    classifiers=classifiers,
    setup_requires=["PasteScript>=1.6.3"],
    data_files=data_files,
    packages=packages,
    include_package_data=True,
    test_suite='nose.collector',
    package_data=package_data,
    message_extractors={'rhodecode': [
            ('**.py', 'python', None),
            ('templates/**.mako', 'mako', {'input_encoding': 'utf-8'}),
            ('templates/**.html', 'mako', {'input_encoding': 'utf-8'}),
            ('public/**', 'ignore', None)]},
    zip_safe=False,
    paster_plugins=['PasteScript', 'Pylons'],
    entry_points="""
    [paste.app_factory]
    main = rhodecode.config.middleware:make_app

    [paste.app_install]
    main = pylons.util:PylonsInstaller

    [paste.global_paster_command]
    make-index = rhodecode.lib.indexers:MakeIndex
    upgrade-db = rhodecode.lib.dbmigrate:UpgradeDb
    celeryd=rhodecode.lib.celerypylons.commands:CeleryDaemonCommand
    """,
)<|MERGE_RESOLUTION|>--- conflicted
+++ resolved
@@ -7,27 +7,11 @@
 if __py_version__ < (2, 5):
     raise Exception('RhodeCode requires python 2.5 or later')
 
-<<<<<<< HEAD
-
-dependency_links = [
-]
-
-classifiers = ['Development Status :: 5 - Production/Stable',
-               'Environment :: Web Environment',
-               'Framework :: Pylons',
-               'Intended Audience :: Developers',
-               'License :: OSI Approved :: GNU General Public License (GPL)',
-               'Operating System :: OS Independent',
-               'Programming Language :: Python',
-               'Programming Language :: Python :: 2.5',
-               'Programming Language :: Python :: 2.6',
-               'Programming Language :: Python :: 2.7', ]
-=======
 dependency_links = [
 ]
 
 classifiers = [
-    'Development Status :: 4 - Beta',
+    'Development Status :: 5 - Production/Stable',
     'Environment :: Web Environment',
     'Framework :: Pylons',
     'Intended Audience :: Developers',
@@ -38,7 +22,6 @@
     'Programming Language :: Python :: 2.6',
     'Programming Language :: Python :: 2.7',
 ]
->>>>>>> d5ed56fa
 
 
 # additional files from project that goes somewhere in the filesystem
