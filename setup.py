import sys
from rhodecode import get_version
from rhodecode import __platform__
from rhodecode import __license__
from rhodecode import PLATFORM_OTHERS

py_version = sys.version_info

if py_version < (2, 5):
    raise Exception('RhodeCode requires python 2.5 or later')

requirements = [
        "Pylons==1.0.0",
        "Beaker==1.5.4",
        "WebHelpers>=1.2",
        "formencode==1.2.4",
        "SQLAlchemy==0.7.3",
        "Mako==0.5.0",
        "pygments>=1.4",
        "mercurial>=1.9.3,<2.0",
        "whoosh<1.8",
        "celery>=2.2.5,<2.3",
        "babel",
        "python-dateutil>=1.5.0,<2.0.0",
<<<<<<< HEAD
        "dulwich>=0.8.0",
        "vcs>=0.2.1",
        "webob==1.0.8"    
    ]

dependency_links = [
=======
        "dulwich>=0.8.0,<0.9.0",
        "vcs>=0.2.2.dev",
        "webob==1.1.1"
    ]

dependency_links = [
    "https://secure.rhodecode.org/vcs/archive/default.zip#egg=vcs-0.2.2.dev",
    "https://bitbucket.org/marcinkuzminski/vcs/get/default.zip#egg=vcs-0.2.2.dev",
>>>>>>> 18e4f4f1
]

classifiers = ['Development Status :: 5 - Production/Stable',
               'Environment :: Web Environment',
               'Framework :: Pylons',
               'Intended Audience :: Developers',
               'License :: OSI Approved :: BSD License',
               'Operating System :: OS Independent',
               'Programming Language :: Python',
               'Programming Language :: Python :: 2.5',
               'Programming Language :: Python :: 2.6',
               'Programming Language :: Python :: 2.7', ]

if py_version < (2, 6):
    requirements.append("simplejson")
    requirements.append("pysqlite")

if __platform__ in PLATFORM_OTHERS:
    requirements.append("py-bcrypt")


#additional files from project that goes somewhere in the filesystem
#relative to sys.prefix
data_files = []

#additional files that goes into package itself
package_data = {'rhodecode': ['i18n/*/LC_MESSAGES/*.mo', ], }

description = ('Mercurial repository browser/management with '
               'build in push/pull server and full text search')
keywords = ' '.join(['rhodecode', 'rhodiumcode', 'mercurial', 'git',
                      'repository management', 'hgweb replacement'
                      'hgwebdir', 'gitweb replacement', 'serving hgweb', ])
#long description
try:
    readme_file = 'README.rst'
    changelog_file = 'docs/changelog.rst'
    long_description = open(readme_file).read() + '\n\n' + \
        open(changelog_file).read()

except IOError, err:
    sys.stderr.write("[WARNING] Cannot find file specified as "
        "long_description (%s)\n or changelog (%s) skipping that file" \
            % (readme_file, changelog_file))
    long_description = description


try:
    from setuptools import setup, find_packages
except ImportError:
    from ez_setup import use_setuptools
    use_setuptools()
    from setuptools import setup, find_packages
#packages
packages = find_packages(exclude=['ez_setup'])

setup(
    name='RhodeCode',
    version=get_version(),
    description=description,
    long_description=long_description,
    keywords=keywords,
    license=__license__,
    author='Marcin Kuzminski',
    author_email='marcin@python-works.com',
    dependency_links=dependency_links,
    url='http://rhodecode.org',
    install_requires=requirements,
    classifiers=classifiers,
    setup_requires=["PasteScript>=1.6.3"],
    data_files=data_files,
    packages=packages,
    include_package_data=True,
    test_suite='nose.collector',
    package_data=package_data,
    message_extractors={'rhodecode': [
            ('**.py', 'python', None),
            ('templates/**.mako', 'mako', {'input_encoding': 'utf-8'}),
            ('templates/**.html', 'mako', {'input_encoding': 'utf-8'}),
            ('public/**', 'ignore', None)]},
    zip_safe=False,
    paster_plugins=['PasteScript', 'Pylons'],
    entry_points="""
    [paste.app_factory]
    main = rhodecode.config.middleware:make_app

    [paste.app_install]
    main = pylons.util:PylonsInstaller

    [paste.global_paster_command]
    make-index = rhodecode.lib.indexers:MakeIndex
    upgrade-db = rhodecode.lib.dbmigrate:UpgradeDb
    celeryd=rhodecode.lib.celerypylons.commands:CeleryDaemonCommand
    """,
)<|MERGE_RESOLUTION|>--- conflicted
+++ resolved
@@ -22,30 +22,19 @@
         "celery>=2.2.5,<2.3",
         "babel",
         "python-dateutil>=1.5.0,<2.0.0",
-<<<<<<< HEAD
         "dulwich>=0.8.0",
-        "vcs>=0.2.1",
+        "vcs==0.2.2",
         "webob==1.0.8"    
     ]
 
 dependency_links = [
-=======
-        "dulwich>=0.8.0,<0.9.0",
-        "vcs>=0.2.2.dev",
-        "webob==1.1.1"
-    ]
-
-dependency_links = [
-    "https://secure.rhodecode.org/vcs/archive/default.zip#egg=vcs-0.2.2.dev",
-    "https://bitbucket.org/marcinkuzminski/vcs/get/default.zip#egg=vcs-0.2.2.dev",
->>>>>>> 18e4f4f1
 ]
 
 classifiers = ['Development Status :: 5 - Production/Stable',
                'Environment :: Web Environment',
                'Framework :: Pylons',
                'Intended Audience :: Developers',
-               'License :: OSI Approved :: BSD License',
+               'License :: OSI Approved :: GNU General Public License (GPL)',
                'Operating System :: OS Independent',
                'Programming Language :: Python',
                'Programming Language :: Python :: 2.5',
